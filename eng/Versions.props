<?xml version="1.0" encoding="utf-8"?>
<!-- Copyright (c) .NET Foundation and contributors. All rights reserved. Licensed under the MIT license. See License.txt in the project root for full license information. -->
<Project>
  <PropertyGroup>
<<<<<<< HEAD
    <VersionPrefix>17.2.12</VersionPrefix>
=======
    <VersionPrefix>17.4.6</VersionPrefix>
>>>>>>> 020b625c
    <DotNetFinalVersionKind>release</DotNetFinalVersionKind>
    <AssemblyVersion>15.1.0.0</AssemblyVersion>
    <PreReleaseVersionLabel>preview</PreReleaseVersionLabel>
    <DotNetUseShippingVersions>true</DotNetUseShippingVersions>
    <!-- Workaround for https://github.com/dotnet/roslyn/issues/35793 -->
    <SemanticVersioningV1>true</SemanticVersioningV1>
    <MicroBuildPluginsSwixBuildVersion>1.1.87</MicroBuildPluginsSwixBuildVersion>
    <MonoBuild Condition="'$(Configuration)' == 'Debug-MONO' or '$(Configuration)' == 'Release-MONO'">true</MonoBuild>
  </PropertyGroup>
  <!-- Repo Toolset Features -->
  <PropertyGroup Condition="'$(MonoBuild)' != 'true'">
    <UsingToolIbcOptimization>true</UsingToolIbcOptimization>
    <!-- Force a specific compiler version because record changes cause genapi output to flip-flop -->
    <UsingToolMicrosoftNetCompilers>true</UsingToolMicrosoftNetCompilers>
    <UsingToolVisualStudioIbcTraining>true</UsingToolVisualStudioIbcTraining>
    <UsingToolSymbolUploader>true</UsingToolSymbolUploader>
    <UsingToolVSSDK>true</UsingToolVSSDK>
    <!-- Override Arcade's default VSSDK version with one that supports client enablement.
         Can be removed after Arcade moves up. -->
    <MicrosoftVSSDKBuildToolsVersion>16.7.13</MicrosoftVSSDKBuildToolsVersion>
  </PropertyGroup>
  <!-- Production Dependencies -->
  <PropertyGroup>
    <SystemCollectionsImmutableVersion>6.0.0</SystemCollectionsImmutableVersion>
    <SystemConfigurationConfigurationManagerVersion>6.0.0</SystemConfigurationConfigurationManagerVersion>
    <SystemMemoryVersion>4.5.5</SystemMemoryVersion>
    <SystemNetHttpVersion>4.3.4</SystemNetHttpVersion>
    <SystemReflectionMetadataLoadContextVersion>6.0.0</SystemReflectionMetadataLoadContextVersion>
    <SystemReflectionMetadataVersion>6.0.0</SystemReflectionMetadataVersion>
    <SystemResourcesExtensionsPackageVersion>6.0.0</SystemResourcesExtensionsPackageVersion>
    <SystemSecurityPermissionsVersion>6.0.0</SystemSecurityPermissionsVersion>
    <SystemSecurityPrincipalWindowsVersion>5.0.0</SystemSecurityPrincipalWindowsVersion>
    <SystemTextEncodingCodePagesVersion>6.0.0</SystemTextEncodingCodePagesVersion>
  </PropertyGroup>
  <!-- Toolset Dependencies -->
  <PropertyGroup>
    <!-- DotNetCliVersion MUST match the dotnet version in global.json.
         Otherwise, this version of dotnet will not be installed and the build will error out. -->
    <DotNetCliVersion>$([System.Text.RegularExpressions.Regex]::Match($([System.IO.File]::ReadAllText('$(MSBuildThisFileDirectory)..\global.json')), '"dotnet": "([^"]*)"').Groups.get_Item(1))</DotNetCliVersion>
    <MicrosoftCodeAnalysisCollectionsVersion>4.2.0-1.22102.8</MicrosoftCodeAnalysisCollectionsVersion>
    <MicrosoftDotNetXUnitExtensionsVersion>6.0.0-beta.23221.7</MicrosoftDotNetXUnitExtensionsVersion>
    <MicrosoftExtensionsDependencyModelVersion>6.0.0-preview.2.21154.6</MicrosoftExtensionsDependencyModelVersion>
    <MicrosoftIORedistVersion>6.0.0</MicrosoftIORedistVersion>
    <MicrosoftNetCompilersToolsetVersion>4.4.0-2.22458.3</MicrosoftNetCompilersToolsetVersion>
    <NuGetBuildTasksVersion>6.4.0-preview.3.74</NuGetBuildTasksVersion>
    <SystemRuntimeCompilerServicesUnsafeVersion>6.0.0</SystemRuntimeCompilerServicesUnsafeVersion>
    <SystemTextJsonVersion>6.0.0</SystemTextJsonVersion>
    <SystemThreadingTasksDataflowVersion>6.0.0</SystemThreadingTasksDataflowVersion>
  </PropertyGroup>
  <Target Name="OverrideArcadeFileVersion" AfterTargets="_InitializeAssemblyVersion">
    <!-- See https://github.com/dotnet/arcade/issues/3386

         Arcade doesn't support this directly; AutoGenerateAssemblyVersion
         set to false means that FileVersion=$(AssemblyVersion), but that's
         not ok for MSBuild because we have a fixed AssemblyVersion for
         compat (15.1.0.0), but varied FileVersion, which is user-visible
         via $(MSBuildVersion) and msbuild -version.

         So: we want this to match the NuGet package version and also the
         AssemblyInformationalVersion. Jump through hoops to do so.
         -->
    <PropertyGroup>
      <FileVersion>$(VersionPrefix).$(FileVersion.Split('.')[3])</FileVersion>
    </PropertyGroup>
  </Target>
</Project><|MERGE_RESOLUTION|>--- conflicted
+++ resolved
@@ -2,11 +2,7 @@
 <!-- Copyright (c) .NET Foundation and contributors. All rights reserved. Licensed under the MIT license. See License.txt in the project root for full license information. -->
 <Project>
   <PropertyGroup>
-<<<<<<< HEAD
-    <VersionPrefix>17.2.12</VersionPrefix>
-=======
     <VersionPrefix>17.4.6</VersionPrefix>
->>>>>>> 020b625c
     <DotNetFinalVersionKind>release</DotNetFinalVersionKind>
     <AssemblyVersion>15.1.0.0</AssemblyVersion>
     <PreReleaseVersionLabel>preview</PreReleaseVersionLabel>
