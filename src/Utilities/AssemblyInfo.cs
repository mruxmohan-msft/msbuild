﻿// Copyright (c) Microsoft. All rights reserved.
// Licensed under the MIT license. See LICENSE file in the project root for full license information.

using System.Reflection;
<<<<<<< HEAD
#if FEATURE_SECURITY_PERMISSIONS
=======
using System.Resources;
>>>>>>> 941c5df2
using System.Security.Permissions;
#endif
using System.Runtime.CompilerServices;
using System.Runtime.InteropServices;

#if FEATURE_SECURITY_PERMISSIONS
#pragma warning disable 618
[assembly: SecurityPermission(SecurityAction.RequestMinimum, Flags = SecurityPermissionFlag.Execution)]
#pragma warning restore 618
#endif
#if STANDALONEBUILD
#if STATIC_VERSION_NUMBER
[assembly: AssemblyVersion(Microsoft.Build.Shared.MSBuildConstants.CurrentAssemblyVersion)]
#endif
[assembly: InternalsVisibleTo("Microsoft.Build.Utilities.UnitTests, PublicKey=002400000480000094000000060200000024000052534131000400000100010015c01ae1f50e8cc09ba9eac9147cf8fd9fce2cfe9f8dce4f7301c4132ca9fb50ce8cbf1df4dc18dd4d210e4345c744ecb3365ed327efdbc52603faa5e21daa11234c8c4a73e51f03bf192544581ebe107adee3a34928e39d04e524a9ce729d5090bfd7dad9d10c722c0def9ccc08ff0a03790e48bcd1f9b6c476063e1966a1c4")]
#else
[assembly: InternalsVisibleTo("Microsoft.Build.Utilities.Unittest, PublicKey=002400000480000094000000060200000024000052534131000400000100010015c01ae1f50e8cc09ba9eac9147cf8fd9fce2cfe9f8dce4f7301c4132ca9fb50ce8cbf1df4dc18dd4d210e4345c744ecb3365ed327efdbc52603faa5e21daa11234c8c4a73e51f03bf192544581ebe107adee3a34928e39d04e524a9ce729d5090bfd7dad9d10c722c0def9ccc08ff0a03790e48bcd1f9b6c476063e1966a1c4")]
[assembly: InternalsVisibleTo("Microsoft.Build.Utilities.Whidbey.Unittest, PublicKey=002400000480000094000000060200000024000052534131000400000100010015c01ae1f50e8cc09ba9eac9147cf8fd9fce2cfe9f8dce4f7301c4132ca9fb50ce8cbf1df4dc18dd4d210e4345c744ecb3365ed327efdbc52603faa5e21daa11234c8c4a73e51f03bf192544581ebe107adee3a34928e39d04e524a9ce729d5090bfd7dad9d10c722c0def9ccc08ff0a03790e48bcd1f9b6c476063e1966a1c4")]
#endif
// This will enable passing the SafeDirectories flag to any P/Invoke calls/implementations within the assembly, 
// so that we don't run into known security issues with loading libraries from unsafe locations 
[assembly: DefaultDllImportSearchPaths(DllImportSearchPath.SafeDirectories)]

#if (LOCALIZED_BUILD)
// Needed for the "hub-and-spoke model to locate and retrieve localized resources": https://msdn.microsoft.com/en-us/library/21a15yht(v=vs.110).aspx
[assembly: NeutralResourcesLanguage("en", UltimateResourceFallbackLocation.Satellite)]
#endif<|MERGE_RESOLUTION|>--- conflicted
+++ resolved
@@ -2,11 +2,8 @@
 // Licensed under the MIT license. See LICENSE file in the project root for full license information.
 
 using System.Reflection;
-<<<<<<< HEAD
+using System.Resources;
 #if FEATURE_SECURITY_PERMISSIONS
-=======
-using System.Resources;
->>>>>>> 941c5df2
 using System.Security.Permissions;
 #endif
 using System.Runtime.CompilerServices;
