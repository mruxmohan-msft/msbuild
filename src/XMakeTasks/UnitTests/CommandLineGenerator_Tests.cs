--- conflicted
+++ resolved
@@ -1,13 +1,9 @@
-﻿// Copyright (c) Microsoft. All rights reserved.
+// Copyright (c) Microsoft. All rights reserved.
 // Licensed under the MIT license. See LICENSE file in the project root for full license information.
 
 using System;
 using System.Collections.Generic;
 using System.Windows.Markup;
-<<<<<<< HEAD
-using NUnit.Framework;
-=======
->>>>>>> 3f8a403e
 using Microsoft.Build.Framework;
 using Microsoft.Build.Framework.XamlTypes;
 using Microsoft.Build.Tasks.Xaml;
@@ -15,10 +11,6 @@
 
 namespace Microsoft.Build.UnitTests
 {
-<<<<<<< HEAD
-    [TestFixture]
-=======
->>>>>>> 3f8a403e
     sealed public class CommandLineGenerator_Tests
     {
         private const string testXamlFile = @"<?xml version='1.0' encoding='utf-8'?>
@@ -103,11 +95,7 @@
         /// <summary>
         /// Tests a command line generated from all of the specified switch values.
         /// </summary>
-<<<<<<< HEAD
-        [Test]
-=======
         [Fact]
->>>>>>> 3f8a403e
         public void BasicCommandLine()
         {
             CommandLineGenerator generator = CreateGenerator();
@@ -118,11 +106,7 @@
         /// <summary>
         /// Tests a command line generated from a specific template
         /// </summary>
-<<<<<<< HEAD
-        [Test]
-=======
         [Fact]
->>>>>>> 3f8a403e
         public void TemplatedCommandLine()
         {
             CommandLineGenerator generator = CreateGenerator();
@@ -134,11 +118,7 @@
         /// <summary>
         /// Tests a command line generated from a specific template is not case sensitive on the parameter names.
         /// </summary>
-<<<<<<< HEAD
-        [Test]
-=======
         [Fact]
->>>>>>> 3f8a403e
         public void TemplateParametersAreCaseInsensitive()
         {
             CommandLineGenerator generator = CreateGenerator();
