﻿// Copyright (c) Microsoft. All rights reserved.
// Licensed under the MIT license. See LICENSE file in the project root for full license information.

using System;
using System.IO;
<<<<<<< HEAD

using Microsoft.Build.Tasks;
using Microsoft.Build.Utilities;

using NUnit.Framework;

namespace Microsoft.Build.UnitTests.AxTlbImp_Tests
{
    [TestFixture]
=======
using System.Reflection;
using Microsoft.Build.Framework;
using Microsoft.Build.Tasks;
using Microsoft.Build.Utilities;
using System.Text.RegularExpressions;
using System.Globalization;
using Xunit;

namespace Microsoft.Build.UnitTests.AxTlbImp_Tests
{
>>>>>>> 3f8a403e
    sealed public class TlbImp_Tests
    {
        /// <summary>
        /// Tests that /machine flag will be set.
        /// </summary>
<<<<<<< HEAD
        [Test]
=======
        [Fact]
>>>>>>> 3f8a403e
        public void Machine()
        {
            var t = new ResolveComReference.TlbImp();
            Assert.Null(t.Machine); // "Machine should be null by default"

            t.Machine = "Agnostic";
<<<<<<< HEAD
            Assert.AreEqual("Agnostic", t.Machine, "New TypeLibName value should be set");
            CommandLine.ValidateHasParameter(
                t,
                CommandLineBuilder.FixCommandLineSwitch("/machine:Agnostic"),
                false /* no response file */);
=======
            Assert.Equal("Agnostic", t.Machine); // "New TypeLibName value should be set"
            CommandLine.ValidateHasParameter(t, "/machine:Agnostic", false /* no response file */);
>>>>>>> 3f8a403e
        }

        /// <summary>
        /// Check ReferenceFiles
        /// </summary>
<<<<<<< HEAD
        [Test]
=======
        [Fact]
>>>>>>> 3f8a403e
        public void ReferenceFiles()
        {
            var t = new ResolveComReference.TlbImp();
            Assert.Null(t.ReferenceFiles); // "ReferenceFiles should be null by default"

            t.ReferenceFiles = new string[] { "File1.dll", "File2.dll" };
            CommandLine.ValidateHasParameter(
                t,
                CommandLineBuilder.FixCommandLineSwitch("/reference:File1.dll"),
                false /* no response file */);
            CommandLine.ValidateHasParameter(
                t,
                CommandLineBuilder.FixCommandLineSwitch("/reference:File2.dll"),
                false /* no response file */);
        }
        /// <summary>
        /// Tests that the assembly being imported is passed to the command line
        /// </summary>
<<<<<<< HEAD
        [Test]
=======
        [Fact]
>>>>>>> 3f8a403e
        public void TypeLibName()
        {
            var t = new ResolveComReference.TlbImp();
            string testParameterValue = "Interop.Foo.dll";

            Assert.Null(t.TypeLibName); // "TypeLibName should be null by default"

            t.TypeLibName = testParameterValue;
            Assert.Equal(testParameterValue, t.TypeLibName); // "New TypeLibName value should be set"
            CommandLine.ValidateHasParameter(t, testParameterValue, false /* no response file */);
        }

        /// <summary>
        /// Tests that the assembly being imported is passed to the command line
        /// </summary>
<<<<<<< HEAD
        [Test]
=======
        [Fact]
>>>>>>> 3f8a403e
        public void TypeLibNameWithSpaces()
        {
            var t = new ResolveComReference.TlbImp();
            string testParameterValue = @"c:\Program Files\Interop.Foo.dll";

            Assert.Null(t.TypeLibName); // "TypeLibName should be null by default"

            t.TypeLibName = testParameterValue;
            Assert.Equal(testParameterValue, t.TypeLibName); // "New TypeLibName value should be set"
            CommandLine.ValidateHasParameter(t, testParameterValue, false /* no response file */);
        }

        /// <summary>
        /// Tests the /namespace: command line option
        /// </summary>
<<<<<<< HEAD
        [Test]
=======
        [Fact]
>>>>>>> 3f8a403e
        public void AssemblyNamespace()
        {
            var t = new ResolveComReference.TlbImp();
            string testParameterValue = "Microsoft.Build.Foo";

<<<<<<< HEAD
            Assert.IsNull(t.AssemblyNamespace, "AssemblyNamespace should be null by default");
            CommandLine.ValidateNoParameterStartsWith(
                t,
                CommandLineBuilder.FixCommandLineSwitch(@"/namespace:"),
                false /* no response file */);

            t.AssemblyNamespace = testParameterValue;
            Assert.AreEqual(testParameterValue, t.AssemblyNamespace, "New AssemblyNamespace value should be set");
            CommandLine.ValidateHasParameter(
                t,
                CommandLineBuilder.FixCommandLineSwitch(@"/namespace:") + testParameterValue,
                false /* no response file */);
=======
            Assert.Null(t.AssemblyNamespace); // "AssemblyNamespace should be null by default"
            CommandLine.ValidateNoParameterStartsWith(t, @"/namespace:", false /* no response file */);

            t.AssemblyNamespace = testParameterValue;
            Assert.Equal(testParameterValue, t.AssemblyNamespace); // "New AssemblyNamespace value should be set"
            CommandLine.ValidateHasParameter(t, @"/namespace:" + testParameterValue, false /* no response file */);
>>>>>>> 3f8a403e
        }

        /// <summary>
        /// Tests the /asmversion: command line option
        /// </summary>
<<<<<<< HEAD
        [Test]
=======
        [Fact]
>>>>>>> 3f8a403e
        public void AssemblyVersion()
        {
            var t = new ResolveComReference.TlbImp();
            Version testParameterValue = new Version(2, 12);

<<<<<<< HEAD
            Assert.IsNull(t.AssemblyVersion, "AssemblyVersion should be null by default");
            CommandLine.ValidateNoParameterStartsWith(
                t,
                CommandLineBuilder.FixCommandLineSwitch(@"/asmversion:"),
                false /* no response file */);

            t.AssemblyVersion = testParameterValue;
            Assert.AreEqual(testParameterValue, t.AssemblyVersion, "New AssemblyNamespace value should be set");
            CommandLine.ValidateHasParameter(
                t,
                CommandLineBuilder.FixCommandLineSwitch(@"/asmversion:") + testParameterValue.ToString(),
                false /* no response file */);
=======
            Assert.Null(t.AssemblyVersion); // "AssemblyVersion should be null by default"
            CommandLine.ValidateNoParameterStartsWith(t, @"/asmversion:", false /* no response file */);

            t.AssemblyVersion = testParameterValue;
            Assert.Equal(testParameterValue, t.AssemblyVersion); // "New AssemblyNamespace value should be set"
            CommandLine.ValidateHasParameter(t, @"/asmversion:" + testParameterValue.ToString(), false /* no response file */);
>>>>>>> 3f8a403e
        }

        /// <summary>
        /// Tests the /nologo switch
        /// </summary>
<<<<<<< HEAD
        [Test]
=======
        [Fact]
>>>>>>> 3f8a403e
        public void NoLogo()
        {
            var t = new ResolveComReference.TlbImp();

<<<<<<< HEAD
            Assert.IsFalse(t.NoLogo, "NoLogo should be false by default");
            CommandLine.ValidateNoParameterStartsWith(
                t,
                CommandLineBuilder.FixCommandLineSwitch(@"/nologo"),
                false /* no response file */);

            t.NoLogo = true;
            Assert.IsTrue(t.NoLogo, "NoLogo should be true");
            CommandLine.ValidateHasParameter(
                t,
                CommandLineBuilder.FixCommandLineSwitch(@"/nologo"),
                false /* no response file */);
=======
            Assert.False(t.NoLogo); // "NoLogo should be false by default"
            CommandLine.ValidateNoParameterStartsWith(t, @"/nologo", false /* no response file */);

            t.NoLogo = true;
            Assert.True(t.NoLogo); // "NoLogo should be true"
            CommandLine.ValidateHasParameter(t, @"/nologo", false /* no response file */);
>>>>>>> 3f8a403e
        }

        /// <summary>
        /// Tests the /out: switch
        /// </summary>
<<<<<<< HEAD
        [Test]
=======
        [Fact]
>>>>>>> 3f8a403e
        public void OutputAssembly()
        {
            var t = new ResolveComReference.TlbImp();
            string testParameterValue = "AxInterop.Foo.dll";

<<<<<<< HEAD
            Assert.IsNull(t.OutputAssembly, "OutputAssembly should be null by default");
            CommandLine.ValidateNoParameterStartsWith(
                t,
                CommandLineBuilder.FixCommandLineSwitch(@"/out:"),
                false /* no response file */);

            t.OutputAssembly = testParameterValue;
            Assert.AreEqual(testParameterValue, t.OutputAssembly, "New OutputAssembly value should be set");
            CommandLine.ValidateHasParameter(
                t,
                CommandLineBuilder.FixCommandLineSwitch(@"/out:") + testParameterValue,
                false /* no response file */);
=======
            Assert.Null(t.OutputAssembly); // "OutputAssembly should be null by default"
            CommandLine.ValidateNoParameterStartsWith(t, @"/out:", false /* no response file */);

            t.OutputAssembly = testParameterValue;
            Assert.Equal(testParameterValue, t.OutputAssembly); // "New OutputAssembly value should be set"
            CommandLine.ValidateHasParameter(t, @"/out:" + testParameterValue, false /* no response file */);
>>>>>>> 3f8a403e
        }

        /// <summary>
        /// Tests the /out: switch, with a space in the output file
        /// </summary>
<<<<<<< HEAD
        [Test]
=======
        [Fact]
>>>>>>> 3f8a403e
        public void OutputAssemblyWithSpaces()
        {
            var t = new ResolveComReference.TlbImp();
            string testParameterValue = @"c:\Program Files\AxInterop.Foo.dll";

<<<<<<< HEAD
            Assert.IsNull(t.OutputAssembly, "OutputAssembly should be null by default");
            CommandLine.ValidateNoParameterStartsWith(
                t,
                CommandLineBuilder.FixCommandLineSwitch(@"/out:"),
                false /* no response file */);

            t.OutputAssembly = testParameterValue;
            Assert.AreEqual(testParameterValue, t.OutputAssembly, "New OutputAssembly value should be set");
            CommandLine.ValidateHasParameter(
                t,
                CommandLineBuilder.FixCommandLineSwitch(@"/out:") + testParameterValue,
                false /* no response file */);
=======
            Assert.Null(t.OutputAssembly); // "OutputAssembly should be null by default"
            CommandLine.ValidateNoParameterStartsWith(t, @"/out:", false /* no response file */);

            t.OutputAssembly = testParameterValue;
            Assert.Equal(testParameterValue, t.OutputAssembly); // "New OutputAssembly value should be set"
            CommandLine.ValidateHasParameter(t, @"/out:" + testParameterValue, false /* no response file */);
>>>>>>> 3f8a403e
        }

        /// <summary>
        /// Tests the /noclassmembers switch
        /// </summary>
<<<<<<< HEAD
        [Test]
=======
        [Fact]
>>>>>>> 3f8a403e
        public void PreventClassMembers()
        {
            var t = new ResolveComReference.TlbImp();

<<<<<<< HEAD
            Assert.IsFalse(t.PreventClassMembers, "PreventClassMembers should be false by default");
            CommandLine.ValidateNoParameterStartsWith(
                t,
                CommandLineBuilder.FixCommandLineSwitch(@"/noclassmembers"),
                false /* no response file */);

            t.PreventClassMembers = true;
            Assert.IsTrue(t.PreventClassMembers, "PreventClassMembers should be true");
            CommandLine.ValidateHasParameter(
                t,
                CommandLineBuilder.FixCommandLineSwitch(@"/noclassmembers"),
                false /* no response file */);
=======
            Assert.False(t.PreventClassMembers); // "PreventClassMembers should be false by default"
            CommandLine.ValidateNoParameterStartsWith(t, @"/noclassmembers", false /* no response file */);

            t.PreventClassMembers = true;
            Assert.True(t.PreventClassMembers); // "PreventClassMembers should be true"
            CommandLine.ValidateHasParameter(t, @"/noclassmembers", false /* no response file */);
>>>>>>> 3f8a403e
        }

        /// <summary>
        /// Tests the /sysarray switch
        /// </summary>
<<<<<<< HEAD
        [Test]
=======
        [Fact]
>>>>>>> 3f8a403e
        public void SafeArrayAsSystemArray()
        {
            var t = new ResolveComReference.TlbImp();

<<<<<<< HEAD
            Assert.IsFalse(t.SafeArrayAsSystemArray, "SafeArrayAsSystemArray should be false by default");
            CommandLine.ValidateNoParameterStartsWith(
                t,
                CommandLineBuilder.FixCommandLineSwitch(@"/sysarray"),
                false /* no response file */);

            t.SafeArrayAsSystemArray = true;
            Assert.IsTrue(t.SafeArrayAsSystemArray, "SafeArrayAsSystemArray should be true");
            CommandLine.ValidateHasParameter(
                t,
                CommandLineBuilder.FixCommandLineSwitch(@"/sysarray"),
                false /* no response file */);
=======
            Assert.False(t.SafeArrayAsSystemArray); // "SafeArrayAsSystemArray should be false by default"
            CommandLine.ValidateNoParameterStartsWith(t, @"/sysarray", false /* no response file */);

            t.SafeArrayAsSystemArray = true;
            Assert.True(t.SafeArrayAsSystemArray); // "SafeArrayAsSystemArray should be true"
            CommandLine.ValidateHasParameter(t, @"/sysarray", false /* no response file */);
>>>>>>> 3f8a403e
        }

        /// <summary>
        /// Tests the /silent switch
        /// </summary>
<<<<<<< HEAD
        [Test]
=======
        [Fact]
>>>>>>> 3f8a403e
        public void Silent()
        {
            var t = new ResolveComReference.TlbImp();

<<<<<<< HEAD
            Assert.IsFalse(t.Silent, "Silent should be false by default");
            CommandLine.ValidateNoParameterStartsWith(
                t,
                CommandLineBuilder.FixCommandLineSwitch(@"/silent"),
                false /* no response file */);

            t.Silent = true;
            Assert.IsTrue(t.Silent, "Silent should be true");
            CommandLine.ValidateHasParameter(
                t,
                CommandLineBuilder.FixCommandLineSwitch(@"/silent"),
                false /* no response file */);
=======
            Assert.False(t.Silent); // "Silent should be false by default"
            CommandLine.ValidateNoParameterStartsWith(t, @"/silent", false /* no response file */);

            t.Silent = true;
            Assert.True(t.Silent); // "Silent should be true"
            CommandLine.ValidateHasParameter(t, @"/silent", false /* no response file */);
>>>>>>> 3f8a403e
        }

        /// <summary>
        /// Tests the /transform: switch
        /// </summary>
<<<<<<< HEAD
        [Test]
=======
        [Fact]
>>>>>>> 3f8a403e
        public void Transform()
        {
            var t = new ResolveComReference.TlbImp();

            var dispRet = ResolveComReference.TlbImpTransformFlags.TransformDispRetVals;
            var serialize = ResolveComReference.TlbImpTransformFlags.SerializableValueClasses;
            var both = ResolveComReference.TlbImpTransformFlags.TransformDispRetVals | ResolveComReference.TlbImpTransformFlags.SerializableValueClasses;

            t.TypeLibName = "SomeRandomControl.tlb";
            t.ToolPath = Path.GetTempPath();

<<<<<<< HEAD
            Assert.AreEqual(ResolveComReference.TlbImpTransformFlags.None, t.Transform, "Transform should be TlbImpTransformFlags.None by default");
            CommandLine.ValidateNoParameterStartsWith(
                t,
                CommandLineBuilder.FixCommandLineSwitch(@"/transform:"),
                false /* no response file */);

            t.Transform = dispRet;
            Assert.AreEqual(dispRet, t.Transform, "New Transform value should be set");
            CommandLine.ValidateHasParameter(
                t,
                CommandLineBuilder.FixCommandLineSwitch(@"/transform:DispRet"),
                false /* no response file */);

            t.Transform = serialize;
            Assert.AreEqual(serialize, t.Transform, "New Transform value should be set");
            CommandLine.ValidateHasParameter(
                t,
                CommandLineBuilder.FixCommandLineSwitch(@"/transform:SerializableValueClasses"),
                false /* no response file */);
=======
            Assert.Equal(ResolveComReference.TlbImpTransformFlags.None, t.Transform); // "Transform should be TlbImpTransformFlags.None by default"
            CommandLine.ValidateNoParameterStartsWith(t, @"/transform:", false /* no response file */);

            t.Transform = dispRet;
            Assert.Equal(dispRet, t.Transform); // "New Transform value should be set"
            CommandLine.ValidateHasParameter(t, @"/transform:DispRet", false /* no response file */);

            t.Transform = serialize;
            Assert.Equal(serialize, t.Transform); // "New Transform value should be set"
            CommandLine.ValidateHasParameter(t, @"/transform:SerializableValueClasses", false /* no response file */);
>>>>>>> 3f8a403e

            t.Transform = both;
            Utilities.ExecuteTaskAndVerifyLogContainsErrorFromResource(t, "TlbImp.InvalidTransformParameter", t.Transform);
        }

        /// <summary>
        /// Tests the /verbose switch
        /// </summary>
<<<<<<< HEAD
        [Test]
=======
        [Fact]
>>>>>>> 3f8a403e
        public void Verbose()
        {
            var t = new ResolveComReference.TlbImp();

<<<<<<< HEAD
            Assert.IsFalse(t.Verbose, "Verbose should be false by default");
            CommandLine.ValidateNoParameterStartsWith(
                t,
                CommandLineBuilder.FixCommandLineSwitch(@"/verbose"),
                false /* no response file */);

            t.Verbose = true;
            Assert.IsTrue(t.Verbose, "Verbose should be true");
            CommandLine.ValidateHasParameter(
                t,
                CommandLineBuilder.FixCommandLineSwitch(@"/verbose"),
                false /* no response file */);
=======
            Assert.False(t.Verbose); // "Verbose should be false by default"
            CommandLine.ValidateNoParameterStartsWith(t, @"/verbose", false /* no response file */);

            t.Verbose = true;
            Assert.True(t.Verbose); // "Verbose should be true"
            CommandLine.ValidateHasParameter(t, @"/verbose", false /* no response file */);
>>>>>>> 3f8a403e
        }

        /// <summary>
        /// Tests that task does the right thing (fails) when no .ocx file is passed to it
        /// </summary>
<<<<<<< HEAD
        [Test]
=======
        [Fact]
>>>>>>> 3f8a403e
        public void TaskFailsWithNoInputs()
        {
            var t = new ResolveComReference.TlbImp();

            Utilities.ExecuteTaskAndVerifyLogContainsErrorFromResource(t, "TlbImp.NoInputFileSpecified");
        }
    }
}<|MERGE_RESOLUTION|>--- conflicted
+++ resolved
@@ -1,19 +1,8 @@
-﻿// Copyright (c) Microsoft. All rights reserved.
+// Copyright (c) Microsoft. All rights reserved.
 // Licensed under the MIT license. See LICENSE file in the project root for full license information.
 
 using System;
 using System.IO;
-<<<<<<< HEAD
-
-using Microsoft.Build.Tasks;
-using Microsoft.Build.Utilities;
-
-using NUnit.Framework;
-
-namespace Microsoft.Build.UnitTests.AxTlbImp_Tests
-{
-    [TestFixture]
-=======
 using System.Reflection;
 using Microsoft.Build.Framework;
 using Microsoft.Build.Tasks;
@@ -24,43 +13,29 @@
 
 namespace Microsoft.Build.UnitTests.AxTlbImp_Tests
 {
->>>>>>> 3f8a403e
     sealed public class TlbImp_Tests
     {
         /// <summary>
         /// Tests that /machine flag will be set.
         /// </summary>
-<<<<<<< HEAD
-        [Test]
-=======
-        [Fact]
->>>>>>> 3f8a403e
+        [Fact]
         public void Machine()
         {
             var t = new ResolveComReference.TlbImp();
             Assert.Null(t.Machine); // "Machine should be null by default"
 
             t.Machine = "Agnostic";
-<<<<<<< HEAD
-            Assert.AreEqual("Agnostic", t.Machine, "New TypeLibName value should be set");
+            Assert.Equal("Agnostic", t.Machine); // "New TypeLibName value should be set");
             CommandLine.ValidateHasParameter(
                 t,
                 CommandLineBuilder.FixCommandLineSwitch("/machine:Agnostic"),
                 false /* no response file */);
-=======
-            Assert.Equal("Agnostic", t.Machine); // "New TypeLibName value should be set"
-            CommandLine.ValidateHasParameter(t, "/machine:Agnostic", false /* no response file */);
->>>>>>> 3f8a403e
         }
 
         /// <summary>
         /// Check ReferenceFiles
         /// </summary>
-<<<<<<< HEAD
-        [Test]
-=======
-        [Fact]
->>>>>>> 3f8a403e
+        [Fact]
         public void ReferenceFiles()
         {
             var t = new ResolveComReference.TlbImp();
@@ -79,11 +54,7 @@
         /// <summary>
         /// Tests that the assembly being imported is passed to the command line
         /// </summary>
-<<<<<<< HEAD
-        [Test]
-=======
-        [Fact]
->>>>>>> 3f8a403e
+        [Fact]
         public void TypeLibName()
         {
             var t = new ResolveComReference.TlbImp();
@@ -99,11 +70,7 @@
         /// <summary>
         /// Tests that the assembly being imported is passed to the command line
         /// </summary>
-<<<<<<< HEAD
-        [Test]
-=======
-        [Fact]
->>>>>>> 3f8a403e
+        [Fact]
         public void TypeLibNameWithSpaces()
         {
             var t = new ResolveComReference.TlbImp();
@@ -119,295 +86,187 @@
         /// <summary>
         /// Tests the /namespace: command line option
         /// </summary>
-<<<<<<< HEAD
-        [Test]
-=======
-        [Fact]
->>>>>>> 3f8a403e
+        [Fact]
         public void AssemblyNamespace()
         {
             var t = new ResolveComReference.TlbImp();
             string testParameterValue = "Microsoft.Build.Foo";
 
-<<<<<<< HEAD
-            Assert.IsNull(t.AssemblyNamespace, "AssemblyNamespace should be null by default");
+            Assert.Null(t.AssemblyNamespace); // "AssemblyNamespace should be null by default"
             CommandLine.ValidateNoParameterStartsWith(
                 t,
                 CommandLineBuilder.FixCommandLineSwitch(@"/namespace:"),
                 false /* no response file */);
-
-            t.AssemblyNamespace = testParameterValue;
-            Assert.AreEqual(testParameterValue, t.AssemblyNamespace, "New AssemblyNamespace value should be set");
-            CommandLine.ValidateHasParameter(
-                t,
-                CommandLineBuilder.FixCommandLineSwitch(@"/namespace:") + testParameterValue,
-                false /* no response file */);
-=======
-            Assert.Null(t.AssemblyNamespace); // "AssemblyNamespace should be null by default"
-            CommandLine.ValidateNoParameterStartsWith(t, @"/namespace:", false /* no response file */);
 
             t.AssemblyNamespace = testParameterValue;
             Assert.Equal(testParameterValue, t.AssemblyNamespace); // "New AssemblyNamespace value should be set"
-            CommandLine.ValidateHasParameter(t, @"/namespace:" + testParameterValue, false /* no response file */);
->>>>>>> 3f8a403e
+            CommandLine.ValidateHasParameter(
+                t,
+                CommandLineBuilder.FixCommandLineSwitch(@"/namespace:") + testParameterValue,
+                false /* no response file */);
         }
 
         /// <summary>
         /// Tests the /asmversion: command line option
         /// </summary>
-<<<<<<< HEAD
-        [Test]
-=======
-        [Fact]
->>>>>>> 3f8a403e
+        [Fact]
         public void AssemblyVersion()
         {
             var t = new ResolveComReference.TlbImp();
             Version testParameterValue = new Version(2, 12);
 
-<<<<<<< HEAD
-            Assert.IsNull(t.AssemblyVersion, "AssemblyVersion should be null by default");
+            Assert.Null(t.AssemblyVersion); // "AssemblyVersion should be null by default"
             CommandLine.ValidateNoParameterStartsWith(
                 t,
                 CommandLineBuilder.FixCommandLineSwitch(@"/asmversion:"),
                 false /* no response file */);
-
-            t.AssemblyVersion = testParameterValue;
-            Assert.AreEqual(testParameterValue, t.AssemblyVersion, "New AssemblyNamespace value should be set");
-            CommandLine.ValidateHasParameter(
-                t,
-                CommandLineBuilder.FixCommandLineSwitch(@"/asmversion:") + testParameterValue.ToString(),
-                false /* no response file */);
-=======
-            Assert.Null(t.AssemblyVersion); // "AssemblyVersion should be null by default"
-            CommandLine.ValidateNoParameterStartsWith(t, @"/asmversion:", false /* no response file */);
 
             t.AssemblyVersion = testParameterValue;
             Assert.Equal(testParameterValue, t.AssemblyVersion); // "New AssemblyNamespace value should be set"
-            CommandLine.ValidateHasParameter(t, @"/asmversion:" + testParameterValue.ToString(), false /* no response file */);
->>>>>>> 3f8a403e
+            CommandLine.ValidateHasParameter(
+                t,
+                CommandLineBuilder.FixCommandLineSwitch(@"/asmversion:") + testParameterValue.ToString(),
+                false /* no response file */);
         }
 
         /// <summary>
         /// Tests the /nologo switch
         /// </summary>
-<<<<<<< HEAD
-        [Test]
-=======
-        [Fact]
->>>>>>> 3f8a403e
+        [Fact]
         public void NoLogo()
         {
             var t = new ResolveComReference.TlbImp();
 
-<<<<<<< HEAD
-            Assert.IsFalse(t.NoLogo, "NoLogo should be false by default");
+            Assert.False(t.NoLogo); // "NoLogo should be false by default"
             CommandLine.ValidateNoParameterStartsWith(
                 t,
                 CommandLineBuilder.FixCommandLineSwitch(@"/nologo"),
                 false /* no response file */);
-
-            t.NoLogo = true;
-            Assert.IsTrue(t.NoLogo, "NoLogo should be true");
-            CommandLine.ValidateHasParameter(
-                t,
-                CommandLineBuilder.FixCommandLineSwitch(@"/nologo"),
-                false /* no response file */);
-=======
-            Assert.False(t.NoLogo); // "NoLogo should be false by default"
-            CommandLine.ValidateNoParameterStartsWith(t, @"/nologo", false /* no response file */);
 
             t.NoLogo = true;
             Assert.True(t.NoLogo); // "NoLogo should be true"
-            CommandLine.ValidateHasParameter(t, @"/nologo", false /* no response file */);
->>>>>>> 3f8a403e
+            CommandLine.ValidateHasParameter(
+                t,
+                CommandLineBuilder.FixCommandLineSwitch(@"/nologo"),
+                false /* no response file */);
         }
 
         /// <summary>
         /// Tests the /out: switch
         /// </summary>
-<<<<<<< HEAD
-        [Test]
-=======
-        [Fact]
->>>>>>> 3f8a403e
+        [Fact]
         public void OutputAssembly()
         {
             var t = new ResolveComReference.TlbImp();
             string testParameterValue = "AxInterop.Foo.dll";
 
-<<<<<<< HEAD
-            Assert.IsNull(t.OutputAssembly, "OutputAssembly should be null by default");
+            Assert.Null(t.OutputAssembly); // "OutputAssembly should be null by default"
             CommandLine.ValidateNoParameterStartsWith(
                 t,
                 CommandLineBuilder.FixCommandLineSwitch(@"/out:"),
                 false /* no response file */);
-
-            t.OutputAssembly = testParameterValue;
-            Assert.AreEqual(testParameterValue, t.OutputAssembly, "New OutputAssembly value should be set");
-            CommandLine.ValidateHasParameter(
-                t,
-                CommandLineBuilder.FixCommandLineSwitch(@"/out:") + testParameterValue,
-                false /* no response file */);
-=======
-            Assert.Null(t.OutputAssembly); // "OutputAssembly should be null by default"
-            CommandLine.ValidateNoParameterStartsWith(t, @"/out:", false /* no response file */);
 
             t.OutputAssembly = testParameterValue;
             Assert.Equal(testParameterValue, t.OutputAssembly); // "New OutputAssembly value should be set"
-            CommandLine.ValidateHasParameter(t, @"/out:" + testParameterValue, false /* no response file */);
->>>>>>> 3f8a403e
+            CommandLine.ValidateHasParameter(
+                t,
+                CommandLineBuilder.FixCommandLineSwitch(@"/out:") + testParameterValue,
+                false /* no response file */);
         }
 
         /// <summary>
         /// Tests the /out: switch, with a space in the output file
         /// </summary>
-<<<<<<< HEAD
-        [Test]
-=======
-        [Fact]
->>>>>>> 3f8a403e
+        [Fact]
         public void OutputAssemblyWithSpaces()
         {
             var t = new ResolveComReference.TlbImp();
             string testParameterValue = @"c:\Program Files\AxInterop.Foo.dll";
 
-<<<<<<< HEAD
-            Assert.IsNull(t.OutputAssembly, "OutputAssembly should be null by default");
+            Assert.Null(t.OutputAssembly); // "OutputAssembly should be null by default"
             CommandLine.ValidateNoParameterStartsWith(
                 t,
                 CommandLineBuilder.FixCommandLineSwitch(@"/out:"),
                 false /* no response file */);
-
-            t.OutputAssembly = testParameterValue;
-            Assert.AreEqual(testParameterValue, t.OutputAssembly, "New OutputAssembly value should be set");
-            CommandLine.ValidateHasParameter(
-                t,
-                CommandLineBuilder.FixCommandLineSwitch(@"/out:") + testParameterValue,
-                false /* no response file */);
-=======
-            Assert.Null(t.OutputAssembly); // "OutputAssembly should be null by default"
-            CommandLine.ValidateNoParameterStartsWith(t, @"/out:", false /* no response file */);
 
             t.OutputAssembly = testParameterValue;
             Assert.Equal(testParameterValue, t.OutputAssembly); // "New OutputAssembly value should be set"
-            CommandLine.ValidateHasParameter(t, @"/out:" + testParameterValue, false /* no response file */);
->>>>>>> 3f8a403e
+            CommandLine.ValidateHasParameter(
+                t,
+                CommandLineBuilder.FixCommandLineSwitch(@"/out:") + testParameterValue,
+                false /* no response file */);
         }
 
         /// <summary>
         /// Tests the /noclassmembers switch
         /// </summary>
-<<<<<<< HEAD
-        [Test]
-=======
-        [Fact]
->>>>>>> 3f8a403e
+        [Fact]
         public void PreventClassMembers()
         {
             var t = new ResolveComReference.TlbImp();
 
-<<<<<<< HEAD
-            Assert.IsFalse(t.PreventClassMembers, "PreventClassMembers should be false by default");
+            Assert.False(t.PreventClassMembers); // "PreventClassMembers should be false by default"
             CommandLine.ValidateNoParameterStartsWith(
                 t,
                 CommandLineBuilder.FixCommandLineSwitch(@"/noclassmembers"),
                 false /* no response file */);
-
-            t.PreventClassMembers = true;
-            Assert.IsTrue(t.PreventClassMembers, "PreventClassMembers should be true");
-            CommandLine.ValidateHasParameter(
-                t,
-                CommandLineBuilder.FixCommandLineSwitch(@"/noclassmembers"),
-                false /* no response file */);
-=======
-            Assert.False(t.PreventClassMembers); // "PreventClassMembers should be false by default"
-            CommandLine.ValidateNoParameterStartsWith(t, @"/noclassmembers", false /* no response file */);
 
             t.PreventClassMembers = true;
             Assert.True(t.PreventClassMembers); // "PreventClassMembers should be true"
-            CommandLine.ValidateHasParameter(t, @"/noclassmembers", false /* no response file */);
->>>>>>> 3f8a403e
+            CommandLine.ValidateHasParameter(
+                t,
+                CommandLineBuilder.FixCommandLineSwitch(@"/noclassmembers"),
+                false /* no response file */);
         }
 
         /// <summary>
         /// Tests the /sysarray switch
         /// </summary>
-<<<<<<< HEAD
-        [Test]
-=======
-        [Fact]
->>>>>>> 3f8a403e
+        [Fact]
         public void SafeArrayAsSystemArray()
         {
             var t = new ResolveComReference.TlbImp();
 
-<<<<<<< HEAD
-            Assert.IsFalse(t.SafeArrayAsSystemArray, "SafeArrayAsSystemArray should be false by default");
+            Assert.False(t.SafeArrayAsSystemArray); // "SafeArrayAsSystemArray should be false by default"
             CommandLine.ValidateNoParameterStartsWith(
                 t,
                 CommandLineBuilder.FixCommandLineSwitch(@"/sysarray"),
                 false /* no response file */);
-
-            t.SafeArrayAsSystemArray = true;
-            Assert.IsTrue(t.SafeArrayAsSystemArray, "SafeArrayAsSystemArray should be true");
-            CommandLine.ValidateHasParameter(
-                t,
-                CommandLineBuilder.FixCommandLineSwitch(@"/sysarray"),
-                false /* no response file */);
-=======
-            Assert.False(t.SafeArrayAsSystemArray); // "SafeArrayAsSystemArray should be false by default"
-            CommandLine.ValidateNoParameterStartsWith(t, @"/sysarray", false /* no response file */);
 
             t.SafeArrayAsSystemArray = true;
             Assert.True(t.SafeArrayAsSystemArray); // "SafeArrayAsSystemArray should be true"
-            CommandLine.ValidateHasParameter(t, @"/sysarray", false /* no response file */);
->>>>>>> 3f8a403e
+            CommandLine.ValidateHasParameter(
+                t,
+                CommandLineBuilder.FixCommandLineSwitch(@"/sysarray"),
+                false /* no response file */);
         }
 
         /// <summary>
         /// Tests the /silent switch
         /// </summary>
-<<<<<<< HEAD
-        [Test]
-=======
-        [Fact]
->>>>>>> 3f8a403e
+        [Fact]
         public void Silent()
         {
             var t = new ResolveComReference.TlbImp();
 
-<<<<<<< HEAD
-            Assert.IsFalse(t.Silent, "Silent should be false by default");
+            Assert.False(t.Silent); // "Silent should be false by default"
             CommandLine.ValidateNoParameterStartsWith(
                 t,
                 CommandLineBuilder.FixCommandLineSwitch(@"/silent"),
                 false /* no response file */);
-
-            t.Silent = true;
-            Assert.IsTrue(t.Silent, "Silent should be true");
-            CommandLine.ValidateHasParameter(
-                t,
-                CommandLineBuilder.FixCommandLineSwitch(@"/silent"),
-                false /* no response file */);
-=======
-            Assert.False(t.Silent); // "Silent should be false by default"
-            CommandLine.ValidateNoParameterStartsWith(t, @"/silent", false /* no response file */);
 
             t.Silent = true;
             Assert.True(t.Silent); // "Silent should be true"
-            CommandLine.ValidateHasParameter(t, @"/silent", false /* no response file */);
->>>>>>> 3f8a403e
+            CommandLine.ValidateHasParameter(
+                t,
+                CommandLineBuilder.FixCommandLineSwitch(@"/silent"),
+                false /* no response file */);
         }
 
         /// <summary>
         /// Tests the /transform: switch
         /// </summary>
-<<<<<<< HEAD
-        [Test]
-=======
-        [Fact]
->>>>>>> 3f8a403e
+        [Fact]
         public void Transform()
         {
             var t = new ResolveComReference.TlbImp();
@@ -419,38 +278,26 @@
             t.TypeLibName = "SomeRandomControl.tlb";
             t.ToolPath = Path.GetTempPath();
 
-<<<<<<< HEAD
-            Assert.AreEqual(ResolveComReference.TlbImpTransformFlags.None, t.Transform, "Transform should be TlbImpTransformFlags.None by default");
+            Assert.Equal(ResolveComReference.TlbImpTransformFlags.None, t.Transform); // "Transform should be TlbImpTransformFlags.None by default"
             CommandLine.ValidateNoParameterStartsWith(
                 t,
                 CommandLineBuilder.FixCommandLineSwitch(@"/transform:"),
                 false /* no response file */);
-
-            t.Transform = dispRet;
-            Assert.AreEqual(dispRet, t.Transform, "New Transform value should be set");
-            CommandLine.ValidateHasParameter(
-                t,
-                CommandLineBuilder.FixCommandLineSwitch(@"/transform:DispRet"),
-                false /* no response file */);
-
-            t.Transform = serialize;
-            Assert.AreEqual(serialize, t.Transform, "New Transform value should be set");
-            CommandLine.ValidateHasParameter(
-                t,
-                CommandLineBuilder.FixCommandLineSwitch(@"/transform:SerializableValueClasses"),
-                false /* no response file */);
-=======
-            Assert.Equal(ResolveComReference.TlbImpTransformFlags.None, t.Transform); // "Transform should be TlbImpTransformFlags.None by default"
-            CommandLine.ValidateNoParameterStartsWith(t, @"/transform:", false /* no response file */);
 
             t.Transform = dispRet;
             Assert.Equal(dispRet, t.Transform); // "New Transform value should be set"
-            CommandLine.ValidateHasParameter(t, @"/transform:DispRet", false /* no response file */);
+            CommandLine.ValidateHasParameter(
+                t,
+                CommandLineBuilder.FixCommandLineSwitch(@"/transform:DispRet"),
+                false /* no response file */);
+
 
             t.Transform = serialize;
             Assert.Equal(serialize, t.Transform); // "New Transform value should be set"
-            CommandLine.ValidateHasParameter(t, @"/transform:SerializableValueClasses", false /* no response file */);
->>>>>>> 3f8a403e
+            CommandLine.ValidateHasParameter(
+                t,
+                CommandLineBuilder.FixCommandLineSwitch(@"/transform:SerializableValueClasses"),
+                false /* no response file */);
 
             t.Transform = both;
             Utilities.ExecuteTaskAndVerifyLogContainsErrorFromResource(t, "TlbImp.InvalidTransformParameter", t.Transform);
@@ -459,46 +306,30 @@
         /// <summary>
         /// Tests the /verbose switch
         /// </summary>
-<<<<<<< HEAD
-        [Test]
-=======
-        [Fact]
->>>>>>> 3f8a403e
+        [Fact]
         public void Verbose()
         {
             var t = new ResolveComReference.TlbImp();
 
-<<<<<<< HEAD
-            Assert.IsFalse(t.Verbose, "Verbose should be false by default");
+            Assert.False(t.Verbose); // "Verbose should be false by default"
             CommandLine.ValidateNoParameterStartsWith(
                 t,
                 CommandLineBuilder.FixCommandLineSwitch(@"/verbose"),
                 false /* no response file */);
 
-            t.Verbose = true;
-            Assert.IsTrue(t.Verbose, "Verbose should be true");
-            CommandLine.ValidateHasParameter(
-                t,
-                CommandLineBuilder.FixCommandLineSwitch(@"/verbose"),
-                false /* no response file */);
-=======
-            Assert.False(t.Verbose); // "Verbose should be false by default"
-            CommandLine.ValidateNoParameterStartsWith(t, @"/verbose", false /* no response file */);
 
             t.Verbose = true;
             Assert.True(t.Verbose); // "Verbose should be true"
-            CommandLine.ValidateHasParameter(t, @"/verbose", false /* no response file */);
->>>>>>> 3f8a403e
+            CommandLine.ValidateHasParameter(
+                t,
+                CommandLineBuilder.FixCommandLineSwitch(@"/verbose"),
+                false /* no response file */);
         }
 
         /// <summary>
         /// Tests that task does the right thing (fails) when no .ocx file is passed to it
         /// </summary>
-<<<<<<< HEAD
-        [Test]
-=======
-        [Fact]
->>>>>>> 3f8a403e
+        [Fact]
         public void TaskFailsWithNoInputs()
         {
             var t = new ResolveComReference.TlbImp();
