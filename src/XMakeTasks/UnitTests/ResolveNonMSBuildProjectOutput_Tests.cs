﻿// Copyright (c) Microsoft. All rights reserved.
// Licensed under the MIT license. See LICENSE file in the project root for full license information.

using System;
using System.Collections;
using System.Text;
using System.Linq;
using System.Xml;
using Microsoft.Build.Framework;
using Microsoft.Build.Utilities;
using Microsoft.Build.Tasks;
<<<<<<< HEAD
using NUnit.Framework;

namespace Microsoft.Build.UnitTests
{
    [TestFixture]
=======
using Xunit;

namespace Microsoft.Build.UnitTests
{
>>>>>>> 3f8a403e
    sealed public class ResolveNonMSBuildProjectOutput_Tests
    {
        private const string attributeProject = "Project";

        static internal ITaskItem CreateReferenceItem(string itemSpec, string projectGuid, string package, string name)
        {
            TaskItem reference = new TaskItem(itemSpec);

            if (projectGuid != null)
                reference.SetMetadata(attributeProject, projectGuid);
            if (package != null)
                reference.SetMetadata("Package", package);
            if (name != null)
                reference.SetMetadata("Name", name);

            return reference;
        }

        private void TestVerifyReferenceAttributesHelper(string itemSpec, string projectGuid, string package, string name,
            bool expectedResult, string expectedMissingAttribute)
        {
            ITaskItem reference = CreateReferenceItem(itemSpec, projectGuid, package, name);

            ResolveNonMSBuildProjectOutput rvpo = new ResolveNonMSBuildProjectOutput();
            string missingAttr = null;
            bool result = rvpo.VerifyReferenceAttributes(reference, out missingAttr);

            string message = string.Format("Reference \"{0}\" [project \"{1}\", package \"{2}\", name \"{3}\"], " +
                "expected result \"{4}\", actual result \"{5}\", expected missing attr \"{6}\", actual missing attr \"{7}\".",
                itemSpec, projectGuid, package, name, expectedResult, result,
                expectedMissingAttribute, missingAttr);

            Assert.Equal(result, expectedResult);
            if (result == false)
            {
                Assert.Equal(missingAttr, expectedMissingAttribute);
            }
            else
            {
                Assert.Null(missingAttr);
            }
        }

<<<<<<< HEAD
        [Test]
=======
        [Fact]
>>>>>>> 3f8a403e
        public void TestVerifyReferenceAttributes()
        {
            // a correct reference
            TestVerifyReferenceAttributesHelper("proj1.csproj", "{CFF438C3-51D1-4E61-BECD-D7D3A6193DF7}", "{FAE04EC0-301F-11D3-BF4B-00C04F79EFBC}", "CSDep",
                true, null);

            // incorrect project guid - should not work
            TestVerifyReferenceAttributesHelper("proj1.csproj", "{invalid guid}", "{FAE04EC0-301F-11D3-BF4B-00C04F79EFBC}", "CSDep",
                false, "Project");
        }

        static internal string CreatePregeneratedPathDoc(IDictionary projectOutputs)
        {
            string xmlString = "<VSIDEResolvedNonMSBuildProjectOutputs>";

            foreach (DictionaryEntry entry in projectOutputs)
            {
                xmlString += string.Format("<ProjectRef Project=\"{0}\">{1}</ProjectRef>", entry.Key, entry.Value);
            }

            xmlString += "</VSIDEResolvedNonMSBuildProjectOutputs>";

            return xmlString;
        }

        private void TestResolveHelper(string itemSpec, string projectGuid, string package, string name,
            Hashtable pregenOutputs, bool expectedResult, string expectedPath)
        {
            ITaskItem reference = CreateReferenceItem(itemSpec, projectGuid, package, name);
            string xmlString = CreatePregeneratedPathDoc(pregenOutputs);
            ITaskItem resolvedPath;

            ResolveNonMSBuildProjectOutput rvpo = new ResolveNonMSBuildProjectOutput();
            rvpo.CacheProjectElementsFromXml(xmlString);
            bool result = rvpo.ResolveProject(reference, out resolvedPath);

            string message = string.Format("Reference \"{0}\" [project \"{1}\", package \"{2}\", name \"{3}\"] Pregen Xml string : \"{4}\"" +
                "expected result \"{5}\", actual result \"{6}\", expected path \"{7}\", actual path \"{8}\".",
                itemSpec, projectGuid, package, name, xmlString, expectedResult, result, expectedPath, resolvedPath);

            Assert.Equal(result, expectedResult);
            if (result == true)
            {
                Assert.Equal(resolvedPath.ItemSpec, expectedPath);
            }
            else
            {
                Assert.Null(resolvedPath);
            }
        }

<<<<<<< HEAD
        [Test]
=======
        [Fact]
>>>>>>> 3f8a403e
        public void TestResolve()
        {
            // empty pre-generated string
            Hashtable projectOutputs = new Hashtable();
            TestResolveHelper("MCDep1.vcproj", "{2F6BBCC3-7111-4116-A68B-34CFC76F37C5}", "{8BC9CEB8-8B4A-11D0-8D11-00A0C91BC942}", "MCDep1",
                projectOutputs, false, null);

            // non matching project in string
            projectOutputs = new Hashtable();
            projectOutputs.Add("{11111111-1111-1111-1111-111111111111}", @"obj\wrong.dll");
            TestResolveHelper("MCDep1.vcproj", "{2F6BBCC3-7111-4116-A68B-34CFC76F37C5}", "{8BC9CEB8-8B4A-11D0-8D11-00A0C91BC942}", "MCDep1",
                projectOutputs, false, null);

            // matching project in string
            projectOutputs = new Hashtable();
            projectOutputs.Add("{2F6BBCC3-7111-4116-A68B-34CFC76F37C5}", @"obj\correct.dll");
            TestResolveHelper("MCDep1.vcproj", "{2F6BBCC3-7111-4116-A68B-34CFC76F37C5}", "{8BC9CEB8-8B4A-11D0-8D11-00A0C91BC942}", "MCDep1",
                projectOutputs, true, @"obj\correct.dll");

            // multiple non matching projects in string
            projectOutputs = new Hashtable();
            projectOutputs.Add("{11111111-1111-1111-1111-111111111111}", @"obj\wrong.dll");
            projectOutputs.Add("{11111111-1111-1111-1111-111111111112}", @"obj\wrong2.dll");
            projectOutputs.Add("{11111111-1111-1111-1111-111111111113}", @"obj\wrong3.dll");
            TestResolveHelper("MCDep1.vcproj", "{2F6BBCC3-7111-4116-A68B-34CFC76F37C5}", "{8BC9CEB8-8B4A-11D0-8D11-00A0C91BC942}", "MCDep1",
                projectOutputs, false, null);

            // multiple non matching projects in string, one matching
            projectOutputs = new Hashtable();
            projectOutputs.Add("{11111111-1111-1111-1111-111111111111}", @"obj\wrong.dll");
            projectOutputs.Add("{11111111-1111-1111-1111-111111111112}", @"obj\wrong2.dll");
            projectOutputs.Add("{11111111-1111-1111-1111-111111111113}", @"obj\wrong3.dll");
            projectOutputs.Add("{2F6BBCC3-7111-4116-A68B-34CFC76F37C5}", @"obj\correct.dll");
            TestResolveHelper("MCDep1.vcproj", "{2F6BBCC3-7111-4116-A68B-34CFC76F37C5}", "{8BC9CEB8-8B4A-11D0-8D11-00A0C91BC942}", "MCDep1",
                projectOutputs, true, @"obj\correct.dll");
        }

        private void TestUnresolvedReferencesHelper(ArrayList projectRefs, Hashtable pregenOutputs,
            out Hashtable unresolvedOutputs, out Hashtable resolvedOutputs)
        {
            TestUnresolvedReferencesHelper(projectRefs, pregenOutputs, null, out unresolvedOutputs, out resolvedOutputs);
        }

        private void TestUnresolvedReferencesHelper(ArrayList projectRefs, Hashtable pregenOutputs, Func<string, bool> isManaged,
            out Hashtable unresolvedOutputs, out Hashtable resolvedOutputs)
        {
            ResolveNonMSBuildProjectOutput.GetAssemblyNameDelegate pretendGetAssemblyName = path =>
            {
                if (isManaged != null && isManaged(path))
                {
                    return null; // just don't throw an exception
                }
                else
                {
                    throw new BadImageFormatException(); // the hint that the caller takes for an unmanaged binary.
                }
            };

            string xmlString = CreatePregeneratedPathDoc(pregenOutputs);

            MockEngine engine = new MockEngine();
            ResolveNonMSBuildProjectOutput rvpo = new ResolveNonMSBuildProjectOutput();
            rvpo.GetAssemblyName = pretendGetAssemblyName;
            rvpo.BuildEngine = engine;
            rvpo.PreresolvedProjectOutputs = xmlString;
            rvpo.ProjectReferences = (ITaskItem[])projectRefs.ToArray(typeof(ITaskItem));

            bool result = rvpo.Execute();
            unresolvedOutputs = new Hashtable();

            for (int i = 0; i < rvpo.UnresolvedProjectReferences.Length; i++)
            {
                unresolvedOutputs[rvpo.UnresolvedProjectReferences[i].ItemSpec] = rvpo.UnresolvedProjectReferences[i];
            }

            resolvedOutputs = new Hashtable();
            for (int i = 0; i < rvpo.ResolvedOutputPaths.Length; i++)
            {
                resolvedOutputs[rvpo.ResolvedOutputPaths[i].ItemSpec] = rvpo.ResolvedOutputPaths[i];
            }
        }

<<<<<<< HEAD
        [Test]
=======
        [Fact]
>>>>>>> 3f8a403e
        public void TestManagedCheck()
        {
            Hashtable unresolvedOutputs = null;
            Hashtable resolvedOutputs = null;
            Hashtable projectOutputs = null;
            ArrayList projectRefs = null;

            projectRefs = new ArrayList();
            projectRefs.Add(CreateReferenceItem("MCDep1.vcproj", "{2F6BBCC3-7111-4116-A68B-000000000000}",
                "{8BC9CEB8-8B4A-11D0-8D11-00A0C91BC942}", "MCDep1"));
            projectRefs.Add(CreateReferenceItem("MCDep2.vcproj", "{2F6BBCC3-7111-4116-A68B-34CFC76F37C5}",
                "{8BC9CEB8-8B4A-11D0-8D11-00A0C91BC942}", "MCDep2"));

            // 1. multiple project refs, none resolvable
            projectOutputs = new Hashtable();
            projectOutputs.Add("{2F6BBCC3-7111-4116-A68B-000000000000}", @"obj\managed.dll");
            projectOutputs.Add("{2F6BBCC3-7111-4116-A68B-34CFC76F37C5}", @"obj\unmanaged.dll");

            TestUnresolvedReferencesHelper(projectRefs, projectOutputs, path => (path == @"obj\managed.dll"), out unresolvedOutputs, out resolvedOutputs);

            Assert.NotNull(resolvedOutputs);
            Assert.True(resolvedOutputs.Contains(@"obj\managed.dll"));
            Assert.True(resolvedOutputs.Contains(@"obj\unmanaged.dll"));
            Assert.Equal(((ITaskItem)resolvedOutputs[@"obj\managed.dll"]).GetMetadata("ManagedAssembly"), "true");
            Assert.NotEqual(((ITaskItem)resolvedOutputs[@"obj\unmanaged.dll"]).GetMetadata("ManagedAssembly"), "true");
        }

        /// <summary>
        /// Verifies that the UnresolvedProjectReferences output parameter is populated correctly.
        /// </summary>
<<<<<<< HEAD
        [Test]
=======
        [Fact]
>>>>>>> 3f8a403e
        public void TestUnresolvedReferences()
        {
            Hashtable unresolvedOutputs = null;
            Hashtable resolvedOutputs = null;
            Hashtable projectOutputs = null;
            ArrayList projectRefs = null;

            projectRefs = new ArrayList();
            projectRefs.Add(CreateReferenceItem("MCDep1.vcproj", "{2F6BBCC3-7111-4116-A68B-000000000000}",
                "{8BC9CEB8-8B4A-11D0-8D11-00A0C91BC942}", "MCDep1"));
            projectRefs.Add(CreateReferenceItem("MCDep2.vcproj", "{2F6BBCC3-7111-4116-A68B-34CFC76F37C5}",
                "{8BC9CEB8-8B4A-11D0-8D11-00A0C91BC942}", "MCDep2"));

            // 1. multiple project refs, none resolvable
            projectOutputs = new Hashtable();
            projectOutputs.Add("{11111111-1111-1111-1111-111111111111}", @"obj\wrong.dll");
            projectOutputs.Add("{11111111-1111-1111-1111-111111111112}", @"obj\wrong2.dll");
            projectOutputs.Add("{11111111-1111-1111-1111-111111111113}", @"obj\wrong3.dll");

            TestUnresolvedReferencesHelper(projectRefs, projectOutputs, out unresolvedOutputs, out resolvedOutputs);

            Assert.Equal(0, resolvedOutputs.Count); // "No resolved refs expected for case 1"
            Assert.Equal(2, unresolvedOutputs.Count); // "Two unresolved refs expected for case 1"
            Assert.Equal(unresolvedOutputs["MCDep1.vcproj"], projectRefs[0]);
            Assert.Equal(unresolvedOutputs["MCDep2.vcproj"], projectRefs[1]);

            // 2. multiple project refs, one resolvable
            projectOutputs = new Hashtable();
            projectOutputs.Add("{11111111-1111-1111-1111-111111111111}", @"obj\wrong.dll");
            projectOutputs.Add("{11111111-1111-1111-1111-111111111112}", @"obj\wrong2.dll");
            projectOutputs.Add("{11111111-1111-1111-1111-111111111113}", @"obj\wrong3.dll");
            projectOutputs.Add("{2F6BBCC3-7111-4116-A68B-34CFC76F37C5}", @"obj\correct.dll");

            TestUnresolvedReferencesHelper(projectRefs, projectOutputs, out unresolvedOutputs, out resolvedOutputs);

            Assert.Equal(1, resolvedOutputs.Count); // "One resolved ref expected for case 2"
            Assert.True(resolvedOutputs.ContainsKey(@"obj\correct.dll"));
            Assert.Equal(1, unresolvedOutputs.Count); // "One unresolved ref expected for case 2"
            Assert.Equal(unresolvedOutputs["MCDep1.vcproj"], projectRefs[0]);

            // 3. multiple project refs, all resolvable
            projectOutputs = new Hashtable();
            projectOutputs.Add("{11111111-1111-1111-1111-111111111111}", @"obj\wrong.dll");
            projectOutputs.Add("{11111111-1111-1111-1111-111111111112}", @"obj\wrong2.dll");
            projectOutputs.Add("{11111111-1111-1111-1111-111111111113}", @"obj\wrong3.dll");
            projectOutputs.Add("{2F6BBCC3-7111-4116-A68B-34CFC76F37C5}", @"obj\correct.dll");
            projectOutputs.Add("{2F6BBCC3-7111-4116-A68B-000000000000}", @"obj\correct2.dll");

            TestUnresolvedReferencesHelper(projectRefs, projectOutputs, out unresolvedOutputs, out resolvedOutputs);

            Assert.Equal(2, resolvedOutputs.Count); // "Two resolved refs expected for case 3"
            Assert.True(resolvedOutputs.ContainsKey(@"obj\correct.dll"));
            Assert.True(resolvedOutputs.ContainsKey(@"obj\correct2.dll"));
            Assert.Equal(0, unresolvedOutputs.Count); // "No unresolved refs expected for case 3"

            // 4. multiple project refs, all failed to resolve
            projectOutputs = new Hashtable();
            projectOutputs.Add("{11111111-1111-1111-1111-111111111111}", @"obj\wrong.dll");
            projectOutputs.Add("{11111111-1111-1111-1111-111111111112}", @"obj\wrong2.dll");
            projectOutputs.Add("{11111111-1111-1111-1111-111111111113}", @"obj\wrong3.dll");
            projectOutputs.Add("{2F6BBCC3-7111-4116-A68B-34CFC76F37C5}", @"");
            projectOutputs.Add("{2F6BBCC3-7111-4116-A68B-000000000000}", @"");

            TestUnresolvedReferencesHelper(projectRefs, projectOutputs, out unresolvedOutputs, out resolvedOutputs);

            Assert.Equal(0, resolvedOutputs.Count); // "No resolved refs expected for case 4"
            Assert.Equal(0, unresolvedOutputs.Count); // "No unresolved refs expected for case 4"

            // 5. multiple project refs, one resolvable, one failed to resolve
            projectOutputs = new Hashtable();
            projectOutputs.Add("{11111111-1111-1111-1111-111111111111}", @"obj\wrong.dll");
            projectOutputs.Add("{11111111-1111-1111-1111-111111111112}", @"obj\wrong2.dll");
            projectOutputs.Add("{11111111-1111-1111-1111-111111111113}", @"obj\wrong3.dll");
            projectOutputs.Add("{2F6BBCC3-7111-4116-A68B-34CFC76F37C5}", @"obj\correct.dll");
            projectOutputs.Add("{2F6BBCC3-7111-4116-A68B-000000000000}", @"");

            TestUnresolvedReferencesHelper(projectRefs, projectOutputs, out unresolvedOutputs, out resolvedOutputs);

            Assert.Equal(1, resolvedOutputs.Count); // "One resolved ref expected for case 5"
            Assert.True(resolvedOutputs.ContainsKey(@"obj\correct.dll"));
            Assert.Equal(0, unresolvedOutputs.Count); // "No unresolved refs expected for case 5"

            // 6. multiple project refs, one unresolvable, one failed to resolve
            projectOutputs = new Hashtable();
            projectOutputs.Add("{11111111-1111-1111-1111-111111111111}", @"obj\wrong.dll");
            projectOutputs.Add("{11111111-1111-1111-1111-111111111112}", @"obj\wrong2.dll");
            projectOutputs.Add("{11111111-1111-1111-1111-111111111113}", @"obj\wrong3.dll");
            projectOutputs.Add("{2F6BBCC3-7111-4116-A68B-000000000000}", @"");

            TestUnresolvedReferencesHelper(projectRefs, projectOutputs, out unresolvedOutputs, out resolvedOutputs);

            Assert.Equal(0, resolvedOutputs.Count); // "No resolved refs expected for case 6"
            Assert.Equal(1, unresolvedOutputs.Count); // "One unresolved ref expected for case 6"
            Assert.Equal(unresolvedOutputs["MCDep2.vcproj"], projectRefs[1]);
        }

<<<<<<< HEAD
        [Test]
=======
        [Fact]
>>>>>>> 3f8a403e
        public void TestVerifyProjectReferenceItem()
        {
            ResolveNonMSBuildProjectOutput rvpo = new ResolveNonMSBuildProjectOutput();

            ITaskItem[] taskItems = new ITaskItem[1];
            // bad GUID - this reference is invalid
            taskItems[0] = new TaskItem("projectReference");
            taskItems[0].SetMetadata(attributeProject, "{invalid guid}");

            MockEngine engine = new MockEngine();
            rvpo.BuildEngine = engine;
            Assert.Equal(true, rvpo.VerifyProjectReferenceItems(taskItems, false /* treat problems as warnings */));
            Assert.Equal(1, engine.Warnings);
            Assert.Equal(0, engine.Errors);
            engine.AssertLogContains("MSB3107");

            engine = new MockEngine();
            rvpo.BuildEngine = engine;
            Assert.Equal(false, rvpo.VerifyProjectReferenceItems(taskItems, true /* treat problems as errors */));
            Assert.Equal(0, engine.Warnings);
            Assert.Equal(1, engine.Errors);
            engine.AssertLogContains("MSB3107");
        }
    }
}<|MERGE_RESOLUTION|>--- conflicted
+++ resolved
@@ -1,4 +1,4 @@
-﻿// Copyright (c) Microsoft. All rights reserved.
+// Copyright (c) Microsoft. All rights reserved.
 // Licensed under the MIT license. See LICENSE file in the project root for full license information.
 
 using System;
@@ -9,18 +9,10 @@
 using Microsoft.Build.Framework;
 using Microsoft.Build.Utilities;
 using Microsoft.Build.Tasks;
-<<<<<<< HEAD
-using NUnit.Framework;
+using Xunit;
 
 namespace Microsoft.Build.UnitTests
 {
-    [TestFixture]
-=======
-using Xunit;
-
-namespace Microsoft.Build.UnitTests
-{
->>>>>>> 3f8a403e
     sealed public class ResolveNonMSBuildProjectOutput_Tests
     {
         private const string attributeProject = "Project";
@@ -64,11 +56,7 @@
             }
         }
 
-<<<<<<< HEAD
-        [Test]
-=======
-        [Fact]
->>>>>>> 3f8a403e
+        [Fact]
         public void TestVerifyReferenceAttributes()
         {
             // a correct reference
@@ -120,11 +108,7 @@
             }
         }
 
-<<<<<<< HEAD
-        [Test]
-=======
-        [Fact]
->>>>>>> 3f8a403e
+        [Fact]
         public void TestResolve()
         {
             // empty pre-generated string
@@ -207,11 +191,7 @@
             }
         }
 
-<<<<<<< HEAD
-        [Test]
-=======
-        [Fact]
->>>>>>> 3f8a403e
+        [Fact]
         public void TestManagedCheck()
         {
             Hashtable unresolvedOutputs = null;
@@ -242,11 +222,7 @@
         /// <summary>
         /// Verifies that the UnresolvedProjectReferences output parameter is populated correctly.
         /// </summary>
-<<<<<<< HEAD
-        [Test]
-=======
-        [Fact]
->>>>>>> 3f8a403e
+        [Fact]
         public void TestUnresolvedReferences()
         {
             Hashtable unresolvedOutputs = null;
@@ -343,11 +319,7 @@
             Assert.Equal(unresolvedOutputs["MCDep2.vcproj"], projectRefs[1]);
         }
 
-<<<<<<< HEAD
-        [Test]
-=======
-        [Fact]
->>>>>>> 3f8a403e
+        [Fact]
         public void TestVerifyProjectReferenceItem()
         {
             ResolveNonMSBuildProjectOutput rvpo = new ResolveNonMSBuildProjectOutput();
