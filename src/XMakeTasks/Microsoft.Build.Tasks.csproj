--- conflicted
+++ resolved
@@ -709,14 +709,7 @@
     <Content Include="Microsoft.WinFx.targets">
       <CopyToOutputDirectory>PreserveNewest</CopyToOutputDirectory>
     </Content>
-<<<<<<< HEAD
     <Content Include="Microsoft.WorkflowBuildExtensions.targets">
-=======
-    <Content Include="Microsoft.CSharp.CrossTargeting.targets">
-      <CopyToOutputDirectory>PreserveNewest</CopyToOutputDirectory>
-    </Content>
-    <Content Include="Microsoft.CSharp.targets">
->>>>>>> cd1a6240
       <CopyToOutputDirectory>PreserveNewest</CopyToOutputDirectory>
     </Content>
     <Content Include="Microsoft.Xaml.targets">
@@ -737,29 +730,28 @@
       <CopyToOutputDirectory>PreserveNewest</CopyToOutputDirectory>
       <SubType>Designer</SubType>
     </Content>
-<<<<<<< HEAD
     <Content Include="Microsoft.Common.targets">
-=======
+      <CopyToOutputDirectory>PreserveNewest</CopyToOutputDirectory>
+    </Content>
+    <Content Include="Microsoft.CSharp.CurrentVersion.targets">
+      <CopyToOutputDirectory>PreserveNewest</CopyToOutputDirectory>
+    </Content>
+    <Content Include="Microsoft.CSharp.CrossTargeting.targets">
+      <CopyToOutputDirectory>PreserveNewest</CopyToOutputDirectory>
+    </Content>
+    <Content Include="Microsoft.CSharp.targets">
+      <CopyToOutputDirectory>PreserveNewest</CopyToOutputDirectory>
+    </Content>
+    <Content Include="Microsoft.NETFramework.CurrentVersion.targets">
+      <CopyToOutputDirectory>PreserveNewest</CopyToOutputDirectory>
+    </Content>
+    <Content Include="Microsoft.NETFramework.targets">
+      <CopyToOutputDirectory>PreserveNewest</CopyToOutputDirectory>
+    </Content>
+    <Content Include="Microsoft.VisualBasic.CurrentVersion.targets">
+      <CopyToOutputDirectory>PreserveNewest</CopyToOutputDirectory>
+    </Content>
     <Content Include="Microsoft.VisualBasic.CrossTargeting.targets">
-      <CopyToOutputDirectory>PreserveNewest</CopyToOutputDirectory>
-    </Content>
-    <Content Include="Microsoft.VisualBasic.targets">
->>>>>>> cd1a6240
-      <CopyToOutputDirectory>PreserveNewest</CopyToOutputDirectory>
-    </Content>
-    <Content Include="Microsoft.CSharp.CurrentVersion.targets">
-      <CopyToOutputDirectory>PreserveNewest</CopyToOutputDirectory>
-    </Content>
-    <Content Include="Microsoft.CSharp.targets">
-      <CopyToOutputDirectory>PreserveNewest</CopyToOutputDirectory>
-    </Content>
-    <Content Include="Microsoft.NETFramework.CurrentVersion.targets">
-      <CopyToOutputDirectory>PreserveNewest</CopyToOutputDirectory>
-    </Content>
-    <Content Include="Microsoft.NETFramework.targets">
-      <CopyToOutputDirectory>PreserveNewest</CopyToOutputDirectory>
-    </Content>
-    <Content Include="Microsoft.VisualBasic.CurrentVersion.targets">
       <CopyToOutputDirectory>PreserveNewest</CopyToOutputDirectory>
     </Content>
     <Content Include="Microsoft.VisualBasic.targets">
