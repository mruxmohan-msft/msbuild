<?xml version="1.0" encoding="utf-8"?>
<Project ToolsVersion="12.0" DefaultTargets="Build" xmlns="http://schemas.microsoft.com/developer/msbuild/2003">
  <!--
  <Import Project="$([MSBuild]::GetDirectoryNameOfFileAbove($(MSBuildThisFileDirectory), dir.props))\dir.props" Condition="!$(Configuration.EndsWith('MONO'))"/>
  -->
  <Import Project="..\dir.props" />
  <PropertyGroup>
    <Configuration Condition=" '$(Configuration)' == '' ">Debug</Configuration>
    <Platform Condition=" '$(Platform)' == '' ">AnyCPU</Platform>
    <ProjectGuid>{59A73FE0-D3B7-4299-9063-3A587D429AF4}</ProjectGuid>
    <OutputType>Library</OutputType>
    <AppDesignerFolder>Properties</AppDesignerFolder>
    <RootNamespace>Microsoft.Build.Tasks</RootNamespace>
    <AssemblyName>Microsoft.Build.Tasks.Core</AssemblyName>
    <AllowUnsafeBlocks>true</AllowUnsafeBlocks>
    <CopyNuGetImplementations>true</CopyNuGetImplementations>
  </PropertyGroup>
  <!-- Default configurations to help VS understand the configurations -->
  <PropertyGroup Condition=" '$(Configuration)|$(Platform)' == 'Debug|AnyCPU' " />
  <PropertyGroup Condition=" '$(Configuration)|$(Platform)' == 'Release|AnyCPU' " />
  <PropertyGroup Condition="'$(Configuration)|$(Platform)' == 'Debug|x64'" />
  <PropertyGroup Condition="'$(Configuration)|$(Platform)' == 'Release|x64'" />
  <PropertyGroup Condition="'$(Configuration)|$(Platform)' == 'Debug|x86'" />
  <PropertyGroup Condition="'$(Configuration)|$(Platform)' == 'Release|x86'" />
    <PropertyGroup Condition="'$(Configuration)|$(Platform)' == 'Debug-MONO|AnyCPU'" />
  <PropertyGroup Condition="'$(Configuration)|$(Platform)' == 'Release-MONO|AnyCPU'" />
  <ItemGroup>
    <EmbeddedResource Include="system.design\system.design.txt">
      <Type>Resx</Type>
      <WithCulture>false</WithCulture>
      <ManifestResourceName>%(Filename)</ManifestResourceName>
      <FullClassName>Microsoft.Build.Tasks.SR</FullClassName>
      <LogicalName>System.Design.resources</LogicalName>
    </EmbeddedResource>
    <!-- TextStringResource Include="system.design\System.Design.txt">
      <ResFile>System.Design</ResFile>
      <Sealed>true</Sealed>
      <Visibility>internal</Visibility>
      <GenerateResource>true</GenerateResource>
      <FullClassName>Microsoft.Build.Tasks.SR</FullClassName>
      <LogicalName>System.Design.resources</LogicalName>
      <ExcludeFromStyleCop>true</ExcludeFromStyleCop>
    </TextStringResource -->
  </ItemGroup>
  <ItemGroup>
    <Folder Include="Properties\" />
  </ItemGroup>
  <ItemGroup Condition="$(TargetFrameworkIdentifier) != '.NETFramework'">
    <Compile Condition="'$(NetCoreBuild)' == 'true'" Include="..\Shared\Compat\SerializableAttribute.cs">
      <Link>SharedUtilities\Compat\SerializableAttribute.cs</Link>
    </Compile>
  </ItemGroup>
  <ItemGroup>
    <!-- Source Files -->
    <Compile Condition="'$(NetCoreBuild)' == 'true'" Include="..\Shared\Compat\SafeHandleZeroOrMinusOneIsInvalid.cs">
      <Link>SharedUtilities\Compat\SafeHandleZeroOrMinusOneIsInvalid.cs</Link>
    </Compile>
    <Compile Include="..\Shared\EnvironmentUtilities.cs">
      <Link>EnvironmentUtilities.cs</Link>
    </Compile>
    <Compile Include="..\Shared\BuildEnvironmentHelper.cs">
      <Link>BuildEnvironmentHelper.cs</Link>
    </Compile>
    <Compile Include="..\Shared\FxCopExclusions\Microsoft.Build.Shared.Suppressions.cs">
      <ExcludeFromStyleCop>true</ExcludeFromStyleCop>
    </Compile>
    <Compile Include="..\Shared\AssemblyFoldersEx.cs">
      <Link>AssemblyDependency\AssemblyFoldersEx.cs</Link>
      <ExcludeFromStyleCop>true</ExcludeFromStyleCop>
    </Compile>
    <Compile Include="..\Shared\AssemblyNameComparer.cs">
      <Link>AssemblyNameComparer.cs</Link>
    </Compile>
    <Compile Include="..\Shared\AssemblyNameReverseVersionComparer.cs">
      <Link>AssemblyDependency\AssemblyNameReverseVersionComparer.cs</Link>
    </Compile>
    <Compile Include="..\Shared\CanonicalError.cs">
      <Link>CanonicalError.cs</Link>
      <ExcludeFromStyleCop>True</ExcludeFromStyleCop>
    </Compile>
    <Compile Include="..\Shared\Constants.cs">
      <Link>Constants.cs</Link>
      <ExcludeFromStyleCop>True</ExcludeFromStyleCop>
    </Compile>
    <Compile Include="ConvertToAbsolutePath.cs">
      <ExcludeFromStyleCop>true</ExcludeFromStyleCop>
    </Compile>
    <Compile Include="..\Shared\CopyOnWriteDictionary.cs" />
    <Compile Include="..\Shared\ExtensionFoldersRegistryKey.cs">
      <Link>ExtensionFoldersRegistryKey.cs</Link>
    </Compile>
    <Compile Include="..\Shared\FileDelegates.cs">
      <Link>FileDelegates.cs</Link>
      <ExcludeFromStyleCop>true</ExcludeFromStyleCop>
    </Compile>
    <Compile Include="..\Shared\HybridDictionary.cs">
      <Link>HybridDictionary.cs</Link>
    </Compile>
    <Compile Include="..\Shared\NativeMethodsShared.cs">
      <ExcludeFromStyleCop>true</ExcludeFromStyleCop>
    </Compile>
    <Compile Include="..\Shared\AssemblyUtilities.cs">
      <ExcludeFromStyleCop>true</ExcludeFromStyleCop>
    </Compile>
    <Compile Include="..\Shared\NGen.cs">
      <Link>NGen.cs</Link>
    </Compile>
    <Compile Include="..\Shared\OpportunisticIntern.cs">
      <Link>OpportunisticIntern.cs</Link>
    </Compile>
    <Compile Include="..\Shared\PropertyParser.cs">
      <Link>PropertyParser.cs</Link>
      <ExcludeFromStyleCop>True</ExcludeFromStyleCop>
    </Compile>
    <Compile Include="..\Shared\ReadOnlyEmptyCollection.cs">
      <Link>ReadOnlyEmptyCollection.cs</Link>
    </Compile>
    <Compile Include="..\Shared\RegistryDelegates.cs">
      <Link>RegistryDelegates.cs</Link>
      <ExcludeFromStyleCop>true</ExcludeFromStyleCop>
    </Compile>
    <Compile Include="..\Shared\RegistryHelper.cs">
      <Link>RegistryHelper.cs</Link>
      <ExcludeFromStyleCop>true</ExcludeFromStyleCop>
    </Compile>
    <Compile Include="..\Shared\StringBuilderCache.cs">
      <Link>StringBuilderCache.cs</Link>
      <ExcludeFromStyleCop>true</ExcludeFromStyleCop>
    </Compile>
    <Compile Include="..\Shared\StrongNameHelpers.cs">
      <Link>StrongNameHelpers.cs</Link>
    </Compile>
    <Compile Include="..\Shared\TaskLoggingHelperExtension.cs">
      <Link>TaskLoggingHelperExtension.cs</Link>
      <ExcludeFromStyleCop>True</ExcludeFromStyleCop>
    </Compile>
    <Compile Include="..\Shared\TempFileUtilities.cs" />
    <Compile Include="..\Shared\MetadataConversionUtilities.cs">
      <Link>MetadataConversionUtilities.cs</Link>
      <ExcludeFromStyleCop>true</ExcludeFromStyleCop>
    </Compile>
    <Compile Include="..\Shared\LanguageParser\StreamMappedString.cs">
      <Link>StreamMappedString.cs</Link>
      <ExcludeFromStyleCop>true</ExcludeFromStyleCop>
    </Compile>
    <Compile Include="..\Shared\ExceptionHandling.cs">
      <Link>ExceptionHandling.cs</Link>
    </Compile>
    <Compile Include="..\Shared\FileUtilities.cs">
      <Link>FileUtilities.cs</Link>
      <ExcludeFromStyleCop>true</ExcludeFromStyleCop>
    </Compile>
    <Compile Include="..\Shared\FileUtilities.GetFolderPath.cs">
      <Link>FileUtilities.GetFolderPath.cs</Link>
    </Compile>
    <Compile Include="..\Shared\EscapingUtilities.cs">
      <Link>EscapingUtilities.cs</Link>
      <ExcludeFromStyleCop>true</ExcludeFromStyleCop>
    </Compile>
    <Compile Include="..\Shared\FileMatcher.cs">
      <ExcludeFromStyleCop>true</ExcludeFromStyleCop>
    </Compile>
    <Compile Include="..\Shared\Modifiers.cs">
      <Link>Modifiers.cs</Link>
      <ExcludeFromStyleCop>true</ExcludeFromStyleCop>
    </Compile>
    <Compile Include="..\Shared\ReadOnlyCollection.cs" />
    <Compile Include="..\Shared\ReadOnlyEmptyDictionary.cs" />
    <Compile Include="..\Shared\ReadOnlyEmptyList.cs" />
    <Compile Include="..\Shared\Tracing.cs" />
    <Compile Include="..\Shared\VersionUtilities.cs">
      <Link>VersionUtilities.cs</Link>
      <ExcludeFromStyleCop>true</ExcludeFromStyleCop>
    </Compile>
    <Compile Include="..\Shared\VisualStudioConstants.cs">
      <Link>VisualStudioConstants.cs</Link>
    </Compile>
    <Compile Include="..\Shared\AssemblyNameExtension.cs">
      <ExcludeFromStyleCop>true</ExcludeFromStyleCop>
    </Compile>
    <Compile Include="..\Shared\EncodingUtilities.cs">
      <ExcludeFromStyleCop>true</ExcludeFromStyleCop>
    </Compile>
    <Compile Include="..\Shared\ErrorUtilities.cs">
      <ExcludeFromStyleCop>true</ExcludeFromStyleCop>
    </Compile>
    <Compile Include="..\Shared\ConversionUtilities.cs">
      <ExcludeFromStyleCop>true</ExcludeFromStyleCop>
    </Compile>
    <Compile Include="..\Shared\FileUtilitiesRegex.cs">
      <ExcludeFromStyleCop>true</ExcludeFromStyleCop>
    </Compile>
    <Compile Include="..\Shared\InternalErrorException.cs">
    </Compile>
    <Compile Include="..\Shared\ResourceUtilities.cs">
      <ExcludeFromStyleCop>true</ExcludeFromStyleCop>
    </Compile>
    <Compile Include="..\Shared\LanguageParser\token.cs">
      <ExcludeFromStyleCop>true</ExcludeFromStyleCop>
    </Compile>
    <Compile Include="..\Shared\LanguageParser\tokenChar.cs">
      <ExcludeFromStyleCop>true</ExcludeFromStyleCop>
    </Compile>
    <Compile Include="..\Shared\LanguageParser\tokenCharReader.cs">
      <ExcludeFromStyleCop>true</ExcludeFromStyleCop>
    </Compile>
    <Compile Include="..\Shared\LanguageParser\tokenEnumerator.cs">
      <ExcludeFromStyleCop>true</ExcludeFromStyleCop>
    </Compile>
    <Compile Include="..\Shared\LanguageParser\CSharptokenCharReader.cs">
      <ExcludeFromStyleCop>true</ExcludeFromStyleCop>
    </Compile>
    <Compile Include="..\Shared\LanguageParser\CSharptokenEnumerator.cs">
      <ExcludeFromStyleCop>true</ExcludeFromStyleCop>
    </Compile>
    <Compile Include="..\Shared\LanguageParser\CSharptokenizer.cs">
      <ExcludeFromStyleCop>true</ExcludeFromStyleCop>
    </Compile>
    <Compile Include="..\Shared\LanguageParser\VisualBasictokenCharReader.cs">
      <ExcludeFromStyleCop>true</ExcludeFromStyleCop>
    </Compile>
    <Compile Include="..\Shared\LanguageParser\VisualBasictokenEnumerator.cs">
      <ExcludeFromStyleCop>true</ExcludeFromStyleCop>
    </Compile>
    <Compile Include="..\Shared\LanguageParser\VisualBasictokenizer.cs">
      <ExcludeFromStyleCop>true</ExcludeFromStyleCop>
    </Compile>
    <Compile Include="AppConfig\*.cs">
      <ExcludeFromStyleCop>true</ExcludeFromStyleCop>
    </Compile>
    <Compile Include="AssemblyDependency\AssemblyFoldersExResolver.cs">
      <ExcludeFromStyleCop>true</ExcludeFromStyleCop>
    </Compile>
    <Compile Include="AssemblyDependency\AssemblyFoldersResolver.cs">
      <ExcludeFromStyleCop>true</ExcludeFromStyleCop>
    </Compile>
    <Compile Include="AssemblyDependency\AssemblyInformation.cs">
      <ExcludeFromStyleCop>true</ExcludeFromStyleCop>
    </Compile>
    <Compile Include="AssemblyDependency\AssemblyNameReference.cs">
      <ExcludeFromStyleCop>true</ExcludeFromStyleCop>
    </Compile>
    <Compile Include="AssemblyDependency\AssemblyNameReferenceAscendingVersionComparer.cs">
      <ExcludeFromStyleCop>true</ExcludeFromStyleCop>
    </Compile>
    <Compile Include="AssemblyDependency\AssemblyResolution.cs">
      <ExcludeFromStyleCop>true</ExcludeFromStyleCop>
    </Compile>
    <Compile Include="AssemblyDependency\AssemblyResolutionConstants.cs">
      <ExcludeFromStyleCop>true</ExcludeFromStyleCop>
    </Compile>
    <Compile Include="AssemblyDependency\BadImageReferenceException.cs">
      <ExcludeFromStyleCop>true</ExcludeFromStyleCop>
    </Compile>
    <Compile Include="AssemblyDependency\CandidateAssemblyFilesResolver.cs">
      <ExcludeFromStyleCop>true</ExcludeFromStyleCop>
    </Compile>
    <Compile Include="AssemblyDependency\ConflictLossReason.cs">
      <ExcludeFromStyleCop>true</ExcludeFromStyleCop>
    </Compile>
    <Compile Include="AssemblyDependency\CopyLocalState.cs">
      <ExcludeFromStyleCop>true</ExcludeFromStyleCop>
    </Compile>
    <Compile Include="AssemblyDependency\DependencyResolutionException.cs">
      <ExcludeFromStyleCop>true</ExcludeFromStyleCop>
    </Compile>
    <Compile Include="AssemblyDependency\DirectoryResolver.cs">
      <ExcludeFromStyleCop>true</ExcludeFromStyleCop>
    </Compile>
    <Compile Include="AssemblyDependency\DisposableBase.cs">
      <ExcludeFromStyleCop>true</ExcludeFromStyleCop>
    </Compile>
    <Compile Include="AssemblyDependency\FrameworkPathResolver.cs">
      <ExcludeFromStyleCop>true</ExcludeFromStyleCop>
    </Compile>
    <Compile Include="AssemblyDependency\GenerateBindingRedirects.cs" />
    <Compile Include="AssemblyDependency\HintPathResolver.cs">
      <ExcludeFromStyleCop>true</ExcludeFromStyleCop>
    </Compile>
    <Compile Include="AssemblyDependency\InstalledAssemblies.cs">
      <ExcludeFromStyleCop>true</ExcludeFromStyleCop>
    </Compile>
    <Compile Include="AssemblyDependency\InvalidReferenceAssemblyNameException.cs">
      <ExcludeFromStyleCop>true</ExcludeFromStyleCop>
    </Compile>
    <Compile Include="AssemblyDependency\NoMatchReason.cs">
      <ExcludeFromStyleCop>true</ExcludeFromStyleCop>
    </Compile>
    <Compile Include="AssemblyDependency\RawFilenameResolver.cs">
      <ExcludeFromStyleCop>true</ExcludeFromStyleCop>
    </Compile>
    <Compile Include="AssemblyDependency\Reference.cs">
      <ExcludeFromStyleCop>true</ExcludeFromStyleCop>
    </Compile>
    <Compile Include="AssemblyDependency\ReferenceResolutionException.cs">
      <ExcludeFromStyleCop>true</ExcludeFromStyleCop>
    </Compile>
    <Compile Include="AssemblyDependency\ReferenceTable.cs">
      <ExcludeFromStyleCop>true</ExcludeFromStyleCop>
    </Compile>
    <Compile Include="AssemblyDependency\ResolutionSearchLocation.cs">
      <ExcludeFromStyleCop>true</ExcludeFromStyleCop>
    </Compile>
    <Compile Include="AssemblyDependency\Resolver.cs">
      <SubType>Code</SubType>
      <ExcludeFromStyleCop>true</ExcludeFromStyleCop>
    </Compile>
    <Compile Include="AssemblyDependency\ResolveAssemblyReference.cs">
      <ExcludeFromStyleCop>true</ExcludeFromStyleCop>
    </Compile>
    <Compile Include="AssemblyDependency\TaskItemSpecFilenameComparer.cs">
      <ExcludeFromStyleCop>true</ExcludeFromStyleCop>
    </Compile>
    <Compile Include="AssemblyDependency\UnificationReason.cs">
      <ExcludeFromStyleCop>true</ExcludeFromStyleCop>
    </Compile>
    <Compile Include="AssemblyDependency\UnificationVersion.cs">
      <ExcludeFromStyleCop>true</ExcludeFromStyleCop>
    </Compile>
    <Compile Include="AssemblyDependency\UnifiedAssemblyName.cs">
      <ExcludeFromStyleCop>true</ExcludeFromStyleCop>
    </Compile>
    <Compile Include="AssemblyDependency\WarnOrErrorOnTargetArchitectureMismatchBehavior.cs" />
    <Compile Include="AssemblyFolder.cs">
      <ExcludeFromStyleCop>true</ExcludeFromStyleCop>
    </Compile>
    <Compile Include="AssemblyInfo.cs">
      <ExcludeFromStyleCop>true</ExcludeFromStyleCop>
    </Compile>
    <Compile Include="AssemblyRemapping.cs" />
    <Compile Include="AssemblyResources.cs">
      <ExcludeFromStyleCop>true</ExcludeFromStyleCop>
    </Compile>
    <Compile Include="AssignLinkMetadata.cs" />
    <Compile Include="AssignProjectConfiguration.cs">
      <ExcludeFromStyleCop>true</ExcludeFromStyleCop>
    </Compile>
    <Compile Include="AssignTargetPath.cs">
      <ExcludeFromStyleCop>true</ExcludeFromStyleCop>
    </Compile>
    <Compile Include="CallTarget.cs">
      <ExcludeFromStyleCop>true</ExcludeFromStyleCop>
    </Compile>
    <Compile Include="CombinePath.cs">
      <ExcludeFromStyleCop>true</ExcludeFromStyleCop>
    </Compile>
    <Compile Include="CommandLineBuilderExtension.cs">
      <ExcludeFromStyleCop>true</ExcludeFromStyleCop>
    </Compile>
    <Compile Include="BuildCacheDisposeWrapper.cs" />
    <Compile Include="FileState.cs" />
    <Compile Include="Copy.cs">
      <ExcludeFromStyleCop>true</ExcludeFromStyleCop>
    </Compile>
    <Compile Include="CreateCSharpManifestResourceName.cs">
      <ExcludeFromStyleCop>true</ExcludeFromStyleCop>
    </Compile>
    <Compile Include="CreateVisualBasicManifestResourceName.cs">
      <ExcludeFromStyleCop>true</ExcludeFromStyleCop>
    </Compile>
    <Compile Include="CreateItem.cs">
      <ExcludeFromStyleCop>true</ExcludeFromStyleCop>
    </Compile>
    <Compile Include="CreateManifestResourceName.cs">
      <ExcludeFromStyleCop>true</ExcludeFromStyleCop>
    </Compile>
    <Compile Include="CreateProperty.cs">
      <ExcludeFromStyleCop>true</ExcludeFromStyleCop>
    </Compile>
    <Compile Include="CSharpParserUtilities.cs">
      <ExcludeFromStyleCop>true</ExcludeFromStyleCop>
    </Compile>
    <Compile Include="Delegate.cs">
      <ExcludeFromStyleCop>true</ExcludeFromStyleCop>
    </Compile>
    <Compile Include="Delete.cs">
      <ExcludeFromStyleCop>true</ExcludeFromStyleCop>
    </Compile>
    <Compile Include="Error.cs">
      <ExcludeFromStyleCop>true</ExcludeFromStyleCop>
    </Compile>
    <Compile Include="Exec.cs">
      <ExcludeFromStyleCop>true</ExcludeFromStyleCop>
    </Compile>
    <Compile Include="FindAppConfigFile.cs">
      <ExcludeFromStyleCop>true</ExcludeFromStyleCop>
    </Compile>
    <Compile Include="GetFrameworkPath.cs">
      <ExcludeFromStyleCop>true</ExcludeFromStyleCop>
    </Compile>
    <Compile Include="GetReferenceAssemblyPaths.cs" />
    <Compile Include="InstalledSDKResolver.cs" />
    <Compile Include="ErrorFromResources.cs" />
    <Compile Include="ExtractedClassName.cs">
      <ExcludeFromStyleCop>true</ExcludeFromStyleCop>
    </Compile>
    <Compile Include="FileIO\ReadLinesFromFile.cs">
      <ExcludeFromStyleCop>true</ExcludeFromStyleCop>
    </Compile>
    <Compile Include="FileIO\WriteLinesToFile.cs">
      <ExcludeFromStyleCop>true</ExcludeFromStyleCop>
    </Compile>
    <Compile Include="FindInList.cs">
      <ExcludeFromStyleCop>true</ExcludeFromStyleCop>
    </Compile>
    <Compile Include="FormatVersion.cs">
      <ExcludeFromStyleCop>true</ExcludeFromStyleCop>
    </Compile>
    <Compile Include="FxCopExclusions\Microsoft.Build.Tasks.Suppressions.cs">
      <ExcludeFromStyleCop>true</ExcludeFromStyleCop>
    </Compile>
    <Compile Include="GenerateResource.cs">
      <ExcludeFromStyleCop>true</ExcludeFromStyleCop>
    </Compile>
    <Compile Include="IAnalyzerHostObject.cs">
      <ExcludeFromStyleCop>true</ExcludeFromStyleCop>
    </Compile>
    <Compile Include="ICscHostObject.cs">
      <ExcludeFromStyleCop>true</ExcludeFromStyleCop>
    </Compile>
    <Compile Include="ICscHostObject2.cs">
      <ExcludeFromStyleCop>true</ExcludeFromStyleCop>
    </Compile>
    <Compile Include="ICscHostObject3.cs">
      <ExcludeFromStyleCop>true</ExcludeFromStyleCop>
    </Compile>
    <Compile Include="ICscHostObject4.cs">
      <ExcludeFromStyleCop>true</ExcludeFromStyleCop>
    </Compile>
    <Compile Include="IVbcHostObject.cs">
      <ExcludeFromStyleCop>true</ExcludeFromStyleCop>
    </Compile>
    <Compile Include="IVbcHostObject2.cs">
      <ExcludeFromStyleCop>true</ExcludeFromStyleCop>
    </Compile>
    <Compile Include="IVbcHostObject3.cs">
      <ExcludeFromStyleCop>true</ExcludeFromStyleCop>
    </Compile>
    <Compile Include="IVbcHostObject4.cs">
      <ExcludeFromStyleCop>true</ExcludeFromStyleCop>
    </Compile>
    <Compile Include="IVbcHostObject5.cs">
      <ExcludeFromStyleCop>true</ExcludeFromStyleCop>
    </Compile>
    <Compile Include="IVbcHostObjectFreeThreaded.cs">
      <ExcludeFromStyleCop>true</ExcludeFromStyleCop>
    </Compile>
    <Compile Include="InvalidParameterValueException.cs">
      <ExcludeFromStyleCop>true</ExcludeFromStyleCop>
    </Compile>
    <Compile Include="ListOperators\FindUnderPath.cs">
      <ExcludeFromStyleCop>true</ExcludeFromStyleCop>
    </Compile>
    <Compile Include="ListOperators\RemoveDuplicates.cs">
      <ExcludeFromStyleCop>true</ExcludeFromStyleCop>
    </Compile>
    <Compile Include="MakeDir.cs">
      <ExcludeFromStyleCop>true</ExcludeFromStyleCop>
    </Compile>
    <Compile Include="Message.cs">
      <ExcludeFromStyleCop>true</ExcludeFromStyleCop>
    </Compile>
    <Compile Include="Move.cs" />
    <Compile Include="MSBuild.cs">
      <ExcludeFromStyleCop>true</ExcludeFromStyleCop>
    </Compile>
    <Compile Include="NativeMethods.cs">
      <ExcludeFromStyleCop>true</ExcludeFromStyleCop>
    </Compile>
    <Compile Include="ParserState.cs">
      <ExcludeFromStyleCop>true</ExcludeFromStyleCop>
    </Compile>
    <Compile Include="RedistList.cs">
      <ExcludeFromStyleCop>true</ExcludeFromStyleCop>
    </Compile>
    <Compile Include="RemoveDir.cs">
      <ExcludeFromStyleCop>true</ExcludeFromStyleCop>
    </Compile>
    <Compile Include="ResolveCodeAnalysisRuleSet.cs" />
    <Compile Include="ResolveKeySource.cs">
      <ExcludeFromStyleCop>true</ExcludeFromStyleCop>
    </Compile>
    <Compile Include="ResolveProjectBase.cs">
      <ExcludeFromStyleCop>true</ExcludeFromStyleCop>
    </Compile>
    <Compile Include="TaskExtension.cs">
      <ExcludeFromStyleCop>true</ExcludeFromStyleCop>
    </Compile>
    <Compile Include="ToolTaskExtension.cs">
      <ExcludeFromStyleCop>true</ExcludeFromStyleCop>
    </Compile>
    <Compile Include="Touch.cs">
      <ExcludeFromStyleCop>true</ExcludeFromStyleCop>
    </Compile>
    <Compile Include="VisualBasicParserUtilities.cs">
      <ExcludeFromStyleCop>true</ExcludeFromStyleCop>
    </Compile>
    <Compile Include="Warning.cs">
      <ExcludeFromStyleCop>true</ExcludeFromStyleCop>
    </Compile>
    <Compile Include="AssignCulture.cs" />
    <Compile Include="Culture.cs" />
    <Compile Include="CultureInfoCache.cs" />
    <Compile Include="WriteCodeFragment.cs" />
  </ItemGroup>
  <ItemGroup Condition="$(TargetFrameworkIdentifier) == '.NETFramework'">
    <Compile Include="Al.cs">
      <ExcludeFromStyleCop>true</ExcludeFromStyleCop>
    </Compile>
    <Compile Include="AppDomainIsolatedTaskExtension.cs">
      <ExcludeFromStyleCop>true</ExcludeFromStyleCop>
    </Compile>
    <Compile Include="AspNetCompiler.cs">
      <ExcludeFromStyleCop>true</ExcludeFromStyleCop>
    </Compile>
    <Compile Include="AssemblyDependency\GacResolver.cs">
      <ExcludeFromStyleCop>true</ExcludeFromStyleCop>
    </Compile>
    <Compile Include="AssemblyDependency\GlobalAssemblyCache.cs">
      <ExcludeFromStyleCop>true</ExcludeFromStyleCop>
    </Compile>
    <Compile Include="AssemblyRegistrationCache.cs">
      <ExcludeFromStyleCop>true</ExcludeFromStyleCop>
    </Compile>
    <Compile Include="AxImp.cs" />
    <Compile Include="AxReference.cs">
      <ExcludeFromStyleCop>true</ExcludeFromStyleCop>
    </Compile>
    <Compile Include="AxTlbBaseReference.cs">
      <ExcludeFromStyleCop>true</ExcludeFromStyleCop>
    </Compile>
    <Compile Include="AxTlbBaseTask.cs" />
    <Compile Include="BootstrapperUtil\*.cs">
      <ExcludeFromStyleCop>true</ExcludeFromStyleCop>
    </Compile>
    <Compile Include="CodeTaskFactory.cs" />
    <Compile Include="ComDependencyWalker.cs">
      <ExcludeFromStyleCop>true</ExcludeFromStyleCop>
    </Compile>
    <Compile Include="ComReference.cs">
      <ExcludeFromStyleCop>true</ExcludeFromStyleCop>
    </Compile>
    <Compile Include="ComReferenceInfo.cs">
      <ExcludeFromStyleCop>true</ExcludeFromStyleCop>
    </Compile>
    <Compile Include="ComReferenceItemAttributes.cs">
      <ExcludeFromStyleCop>true</ExcludeFromStyleCop>
    </Compile>
    <Compile Include="ComReferenceResolutionException.cs">
      <ExcludeFromStyleCop>true</ExcludeFromStyleCop>
    </Compile>
    <Compile Include="ComReferenceTypes.cs">
      <ExcludeFromStyleCop>true</ExcludeFromStyleCop>
    </Compile>
    <Compile Include="ComReferenceWrapperInfo.cs">
      <ExcludeFromStyleCop>true</ExcludeFromStyleCop>
    </Compile>
    <Compile Include="Dependencies.cs">
      <ExcludeFromStyleCop>true</ExcludeFromStyleCop>
    </Compile>
    <Compile Include="DependencyFile.cs">
      <ExcludeFromStyleCop>true</ExcludeFromStyleCop>
    </Compile>
    <Compile Include="FindInvalidProjectReferences.cs" />
    <Compile Include="FormatUrl.cs" Condition="'$(MonoBuild)' != 'true'">
      <ExcludeFromStyleCop>true</ExcludeFromStyleCop>
    </Compile>
    <Compile Include="GenerateApplicationManifest.cs" Condition="'$(MonoBuild)' != 'true'">
      <ExcludeFromStyleCop>true</ExcludeFromStyleCop>
    </Compile>
    <Compile Include="GenerateBootstrapper.cs">
      <ExcludeFromStyleCop>true</ExcludeFromStyleCop>
    </Compile>
    <Compile Include="GenerateDeploymentManifest.cs" Condition="'$(MonoBuild)' != 'true'">
      <ExcludeFromStyleCop>true</ExcludeFromStyleCop>
    </Compile>
    <Compile Include="GenerateManifestBase.cs" Condition="'$(MonoBuild)' != 'true'">
      <ExcludeFromStyleCop>true</ExcludeFromStyleCop>
    </Compile>
    <Compile Include="GenerateTrustInfo.cs" Condition="'$(MonoBuild)' != 'true'">
      <ExcludeFromStyleCop>true</ExcludeFromStyleCop>
    </Compile>
    <Compile Include="GetAssemblyIdentity.cs">
      <ExcludeFromStyleCop>true</ExcludeFromStyleCop>
    </Compile>
    <Compile Include="GetFrameworkSDKPath.cs">
      <ExcludeFromStyleCop>true</ExcludeFromStyleCop>
    </Compile>
    <Compile Include="GetInstalledSDKLocations.cs" />
    <Compile Include="GetSDKReferenceFiles.cs" />
    <Compile Include="IComReferenceResolver.cs">
      <ExcludeFromStyleCop>true</ExcludeFromStyleCop>
    </Compile>
    <Compile Include="RCWForCurrentContext.cs" />
    <Compile Include="LC.cs" Condition="'$(MonoBuild)' != 'true'">
      <ExcludeFromStyleCop>true</ExcludeFromStyleCop>
    </Compile>
    <Compile Include="ManifestUtil\*.cs" Condition="'$(MonoBuild)' != 'true'">
      <ExcludeFromStyleCop>true</ExcludeFromStyleCop>
    </Compile>
    <Compile Include="PiaReference.cs">
      <ExcludeFromStyleCop>true</ExcludeFromStyleCop>
    </Compile>
    <Compile Include="RegisterAssembly.cs">
      <ExcludeFromStyleCop>true</ExcludeFromStyleCop>
    </Compile>
    <Compile Include="ResGen.cs" />
    <Compile Include="ResGenDependencies.cs">
      <ExcludeFromStyleCop>true</ExcludeFromStyleCop>
    </Compile>
    <Compile Include="ResolveComReference.cs">
      <ExcludeFromStyleCop>true</ExcludeFromStyleCop>
    </Compile>
    <Compile Include="ResolveComReferenceCache.cs">
      <ExcludeFromStyleCop>true</ExcludeFromStyleCop>
    </Compile>
    <Compile Include="ResolveManifestFiles.cs" Condition="'$(MonoBuild)' != 'true'">
      <ExcludeFromStyleCop>true</ExcludeFromStyleCop>
    </Compile>
    <Compile Include="ResolveNativeReference.cs" Condition="'$(MonoBuild)' != 'true'">
      <ExcludeFromStyleCop>true</ExcludeFromStyleCop>
    </Compile>
    <Compile Include="ResolveNonMSBuildProjectOutput.cs">
      <ExcludeFromStyleCop>true</ExcludeFromStyleCop>
    </Compile>
    <Compile Include="ResolveSDKReference.cs" />
    <Compile Include="SdkToolsPathUtility.cs" />
    <Compile Include="RequiresFramework35SP1Assembly.cs" Condition="'$(MonoBuild)' != 'true'">
      <ExcludeFromStyleCop>true</ExcludeFromStyleCop>
    </Compile>
    <Compile Include="SGen.cs">
      <ExcludeFromStyleCop>true</ExcludeFromStyleCop>
    </Compile>
    <Compile Include="SignFile.cs" Condition="'$(MonoBuild)' != 'true'">
      <ExcludeFromStyleCop>true</ExcludeFromStyleCop>
    </Compile>
    <Compile Include="StateFileBase.cs">
      <ExcludeFromStyleCop>true</ExcludeFromStyleCop>
    </Compile>
    <Compile Include="system.design\stronglytypedresourcebuilder.cs">
      <ExcludeFromStyleCop>true</ExcludeFromStyleCop>
    </Compile>
    <Compile Include="StrongNameException.cs">
      <ExcludeFromStyleCop>true</ExcludeFromStyleCop>
    </Compile>
    <Compile Include="StrongNameUtils.cs">
      <ExcludeFromStyleCop>true</ExcludeFromStyleCop>
    </Compile>
    <Compile Include="System.Design.cs" />
    <Compile Include="SystemState.cs">
      <ExcludeFromStyleCop>true</ExcludeFromStyleCop>
    </Compile>
    <Compile Include="TlbImp.cs" />
    <Compile Include="TlbReference.cs">
      <ExcludeFromStyleCop>true</ExcludeFromStyleCop>
    </Compile>
    <Compile Include="UnregisterAssembly.cs">
      <ExcludeFromStyleCop>true</ExcludeFromStyleCop>
    </Compile>
    <Compile Include="UpdateManifest.cs" Condition="'$(MonoBuild)' != 'true'">
      <ExcludeFromStyleCop>true</ExcludeFromStyleCop>
    </Compile>
    <Compile Include="WinMDExp.cs" />
  </ItemGroup>
  <ItemGroup Condition="'$(FeatureXamlTypes)' == 'true'">
    <Compile Include="XamlTaskFactory\CommandLineGenerator.cs" />
    <Compile Include="XamlTaskFactory\CommandLineToolSwitch.cs" />
    <Compile Include="XamlTaskFactory\RelationsParser.cs">
      <ExcludeFromStyleCop>true</ExcludeFromStyleCop>
    </Compile>
    <Compile Include="XamlTaskFactory\Property.cs" />
    <Compile Include="XamlTaskFactory\TaskGenerator.cs">
      <ExcludeFromStyleCop>true</ExcludeFromStyleCop>
    </Compile>
    <Compile Include="XamlTaskFactory\TaskParser.cs" />
    <Compile Include="XamlTaskFactory\XamlDataDrivenToolTask.cs">
      <ExcludeFromStyleCop>true</ExcludeFromStyleCop>
    </Compile>
    <Compile Include="XamlTaskFactory\XamlTaskFactory.cs" />
  </ItemGroup>
  <ItemGroup Condition="$(TargetFrameworkIdentifier) == '.NETFramework'">
    <Compile Include="XmlPeek.cs" />
    <Compile Include="XmlPoke.cs" />
    <Compile Include="XslTransformation.cs" />

    <!-- Shim targets only work when the destination targets are installed. -->
    <Content Include="Microsoft.Data.Entity.targets">
      <CopyToOutputDirectory>PreserveNewest</CopyToOutputDirectory>
    </Content>
    <Content Include="Microsoft.ServiceModel.targets">
      <CopyToOutputDirectory>PreserveNewest</CopyToOutputDirectory>
    </Content>
    <Content Include="Microsoft.WinFx.targets">
      <CopyToOutputDirectory>PreserveNewest</CopyToOutputDirectory>
    </Content>
    <Content Include="Microsoft.WorkflowBuildExtensions.targets">
      <CopyToOutputDirectory>PreserveNewest</CopyToOutputDirectory>
    </Content>
    <Content Include="Microsoft.Xaml.targets">
      <CopyToOutputDirectory>PreserveNewest</CopyToOutputDirectory>
    </Content>
    <Content Include="Workflow.targets">
      <CopyToOutputDirectory>PreserveNewest</CopyToOutputDirectory>
    </Content>
    <Content Include="Workflow.VisualBasic.targets">
      <CopyToOutputDirectory>PreserveNewest</CopyToOutputDirectory>
    </Content>
  </ItemGroup>
  <ItemGroup>
    <Content Include="Microsoft.Common.CurrentVersion.targets">
      <CopyToOutputDirectory>PreserveNewest</CopyToOutputDirectory>
    </Content>
    <Content Include="Microsoft.Common.targets">
      <CopyToOutputDirectory>PreserveNewest</CopyToOutputDirectory>
    </Content>
    <Content Include="Microsoft.CSharp.CurrentVersion.targets">
      <CopyToOutputDirectory>PreserveNewest</CopyToOutputDirectory>
    </Content>
    <Content Include="Microsoft.CSharp.targets">
      <CopyToOutputDirectory>PreserveNewest</CopyToOutputDirectory>
    </Content>
    <Content Include="Microsoft.NETFramework.CurrentVersion.targets">
      <CopyToOutputDirectory>PreserveNewest</CopyToOutputDirectory>
    </Content>
    <Content Include="Microsoft.NETFramework.targets">
      <CopyToOutputDirectory>PreserveNewest</CopyToOutputDirectory>
    </Content>
    <Content Include="Microsoft.VisualBasic.CurrentVersion.targets">
      <CopyToOutputDirectory>PreserveNewest</CopyToOutputDirectory>
    </Content>
    <Content Include="Microsoft.VisualBasic.targets">
      <CopyToOutputDirectory>PreserveNewest</CopyToOutputDirectory>
    </Content>
    <Content Include="Microsoft.Common.overridetasks">
      <CopyToOutputDirectory>Always</CopyToOutputDirectory>
      <SubType>Designer</SubType>
    </Content>
    <Content Include="Extensions\14.1\Microsoft.Common.props">
      <CopyToOutputDirectory>PreserveNewest</CopyToOutputDirectory>
    </Content>
    <Content Include="Microsoft.Common.tasks">
      <CopyToOutputDirectory>PreserveNewest</CopyToOutputDirectory>
    </Content>
    <Content Include="Microsoft.NETFramework.CurrentVersion.props">
      <CopyToOutputDirectory>PreserveNewest</CopyToOutputDirectory>
    </Content>
    <Content Include="Microsoft.NETFramework.props">
      <CopyToOutputDirectory>PreserveNewest</CopyToOutputDirectory>
    </Content>
    <Content Include="Microsoft.VisualStudioVersion.v11.Common.props">
      <CopyToOutputDirectory>PreserveNewest</CopyToOutputDirectory>
    </Content>
    <Content Include="Microsoft.VisualStudioVersion.v12.Common.props">
      <CopyToOutputDirectory>PreserveNewest</CopyToOutputDirectory>
    </Content>
    <Content Include="Microsoft.VisualStudioVersion.v14.Common.props">
      <CopyToOutputDirectory>PreserveNewest</CopyToOutputDirectory>
    </Content>

    <!-- Resource Files -->

    <EmbeddedResource Include="Resources\Strings.resx">
      <LogicalName>$(AssemblyName).Strings.resources</LogicalName>
      <SubType>Designer</SubType>
    </EmbeddedResource>

    <EmbeddedResource Include="..\Shared\Resources\Strings.shared.resx">
      <Link>Resources\Strings.shared.resx</Link>
      <SubType>Designer</SubType>
      <LogicalName>$(AssemblyName).Strings.shared.resources</LogicalName>
    </EmbeddedResource>

    <EmbeddedResource Include="ManifestUtil\Resources\Strings.ManifestUtilities.resx">
      <LogicalName>$(AssemblyName).Strings.ManifestUtilities.resources</LogicalName>
      <SubType>Designer</SubType>
    </EmbeddedResource>
<<<<<<< HEAD
=======

    <!-- ==========================================================================================-->
    <!-- Assemblies Files we depend on -->
    <!-- For perf, do not add more references (that will be loaded in common scenarios) without good reason -->
    <!-- ==========================================================================================-->
    <Reference Include="Microsoft.Build.Tasks.CodeAnalysis">
      <HintPath>$(CompilerToolsDir)\Microsoft.Build.Tasks.CodeAnalysis.dll</HintPath>
    </Reference>
    <Reference Include="System" />
    <Reference Include="System.Core" />
    <!-- Needed by GenerateResource's ResXResourceReader: UNDONE: When CLR has moved this type to improve layering, remove this reference -->
    <Reference Include="System.Windows.Forms" />
    <Reference Include="System.Security" />
    <Reference Include="System.XML" />
    <Reference Include="System.XML.Linq" />
    <Reference Include="System.Configuration" />
    <!-- Needed by Xaml Task Factory -->
    <Reference Include="System.Xaml" />
    <!-- ==========================================================================================-->
    <ProjectReference Include="..\Utilities\Microsoft.Build.Utilities.csproj">
      <Project>{828566EE-6F6A-4EF4-98B0-513F7DF9C628}</Project>
      <Name>Microsoft.Build.Utilities</Name>
    </ProjectReference>
    <ProjectReference Include="..\Framework\Microsoft.Build.Framework.csproj">
      <Project>{571F09DB-A81A-4444-945C-6F7B530054CD}</Project>
      <Name>Microsoft.Build.Framework</Name>
    </ProjectReference>
>>>>>>> 941c5df2
    <!-- Other Source Files -->
    <EmbeddedResource Include="ManifestUtil\manifest.xml">
      <LogicalName>Microsoft.Build.Tasks.Deployment.ManifestUtilities.manifest.xml</LogicalName>
    </EmbeddedResource>
    <EmbeddedResource Include="ManifestUtil\merge.xsl">
      <LogicalName>Microsoft.Build.Tasks.Deployment.ManifestUtilities.merge.xsl</LogicalName>
    </EmbeddedResource>
    <EmbeddedResource Include="ManifestUtil\read2.xsl">
      <LogicalName>Microsoft.Build.Tasks.Deployment.ManifestUtilities.read2.xsl</LogicalName>
    </EmbeddedResource>
    <EmbeddedResource Include="ManifestUtil\trustinfo2.xsl">
      <LogicalName>Microsoft.Build.Tasks.Deployment.ManifestUtilities.trustinfo2.xsl</LogicalName>
    </EmbeddedResource>
    <EmbeddedResource Include="ManifestUtil\write2.xsl">
      <LogicalName>Microsoft.Build.Tasks.Deployment.ManifestUtilities.write2.xsl</LogicalName>
      <SubType>Designer</SubType>
    </EmbeddedResource>
    <EmbeddedResource Include="ManifestUtil\write3.xsl">
      <LogicalName>Microsoft.Build.Tasks.Deployment.ManifestUtilities.write3.xsl</LogicalName>
      <SubType>Designer</SubType>
    </EmbeddedResource>
    <EmbeddedResource Include="BootstrapperUtil\xmltoconfig.xsl">
      <LogicalName>Microsoft.Build.Tasks.Deployment.Bootstrapper.xmltoconfig.xsl</LogicalName>
    </EmbeddedResource>
    <TextStringResource Include="system.design\System.Design.txt">
      <ResFile>System.Design</ResFile>
      <Sealed>true</Sealed>
      <Visibility>internal</Visibility>
      <GenerateResource>true</GenerateResource>
      <FullClassName>Microsoft.Build.Tasks.SR</FullClassName>
      <LogicalName>System.Design.resources</LogicalName>
      <ExcludeFromStyleCop>true</ExcludeFromStyleCop>
    </TextStringResource>
    <!-- Files to copy -->
    <DataFile Include="Microsoft.Common.targets">
      <SubType>Designer</SubType>
    </DataFile>
    <DataFile Include="Microsoft.Common.CurrentVersion.targets">
      <SubType>Designer</SubType>
    </DataFile>
    <DataFile Include="Microsoft.NETFramework.targets" />
    <DataFile Include="Microsoft.NETFramework.CurrentVersion.targets" />
    <DataFile Include="Microsoft.NETFramework.props">
      <SubType>Designer</SubType>
    </DataFile>
    <DataFile Include="Microsoft.NETFramework.CurrentVersion.props">
      <SubType>Designer</SubType>
    </DataFile>
    <DataFile Include="Microsoft.CSharp.targets" />
    <DataFile Include="Microsoft.CSharp.CurrentVersion.targets" />
    <DataFile Include="Microsoft.VisualBasic.targets" />
    <DataFile Include="Microsoft.VisualBasic.CurrentVersion.targets" />
    <CopyFile Include="@(DataFile)">
      <DestFolder>$(SuiteBinPath)</DestFolder>
    </CopyFile>
    <CopyFile Include="Microsoft.Common.props">
      <DestFolder>$(AssetCompatPropsDir)</DestFolder>
    </CopyFile>
    <CopyFile Include="Microsoft.VisualStudioVersion.v$(VsMajorVersion).Common.props">
      <DestFolder>$(AssetCompatPropsDir)</DestFolder>
    </CopyFile>
    <DataFile Include="Microsoft.Data.Entity.targets" />
    <DataFile Include="Microsoft.ServiceModel.targets" />
    <DataFile Include="Microsoft.WinFx.targets" />
    <DataFile Include="Microsoft.WorkflowBuildExtensions.targets" />
    <DataFile Include="Microsoft.Xaml.targets" />
    <DataFile Include="Workflow.targets" />
    <DataFile Include="Workflow.VisualBasic.targets" />
    <!-- CPS Xaml Rules-->
    <CopyFile Include="XamlRules\Content.xaml">
      <DestFolder>$(XamlRulesOutputDir)</DestFolder>
    </CopyFile>
    <CopyFile Include="XamlRules\CSharp.BrowseObject.xaml">
      <DestFolder>$(XamlRulesOutputDir)</DestFolder>
    </CopyFile>
    <CopyFile Include="XamlRules\CSharp.ProjectItemsSchema.xaml">
      <DestFolder>$(XamlRulesOutputDir)</DestFolder>
    </CopyFile>
    <CopyFile Include="XamlRules\CSharp.xaml">
      <DestFolder>$(XamlRulesOutputDir)</DestFolder>
    </CopyFile>
    <CopyFile Include="XamlRules\Debugger_General.xaml">
      <DestFolder>$(XamlRulesOutputDir)</DestFolder>
    </CopyFile>
    <CopyFile Include="XamlRules\Folder.xaml">
      <DestFolder>$(XamlRulesOutputDir)</DestFolder>
    </CopyFile>
    <CopyFile Include="XamlRules\SpecialFolder.xaml">
      <DestFolder>$(XamlRulesOutputDir)</DestFolder>
    </CopyFile>
    <CopyFile Include="XamlRules\General.BrowseObject.xaml">
      <DestFolder>$(XamlRulesOutputDir)</DestFolder>
    </CopyFile>
    <CopyFile Include="XamlRules\General.xaml">
      <DestFolder>$(XamlRulesOutputDir)</DestFolder>
    </CopyFile>
    <CopyFile Include="XamlRules\General_File.xaml">
      <DestFolder>$(XamlRulesOutputDir)</DestFolder>
    </CopyFile>
    <CopyFile Include="XamlRules\None.xaml">
      <DestFolder>$(XamlRulesOutputDir)</DestFolder>
    </CopyFile>
    <CopyFile Include="XamlRules\ProjectItemsSchema.xaml">
      <DestFolder>$(XamlRulesOutputDir)</DestFolder>
    </CopyFile>
    <CopyFile Include="XamlRules\Scc.xaml">
      <DestFolder>$(XamlRulesOutputDir)</DestFolder>
    </CopyFile>
    <CopyFile Include="XamlRules\SubProject.xaml">
      <DestFolder>$(XamlRulesOutputDir)</DestFolder>
    </CopyFile>
    <CopyFile Include="XamlRules\AssemblyReference.xaml">
      <DestFolder>$(XamlRulesOutputDir)</DestFolder>
    </CopyFile>
    <CopyFile Include="XamlRules\ResolvedAssemblyReference.xaml">
      <DestFolder>$(XamlRulesOutputDir)</DestFolder>
    </CopyFile>
    <CopyFile Include="XamlRules\comreference.xaml">
      <DestFolder>$(XamlRulesOutputDir)</DestFolder>
    </CopyFile>
    <CopyFile Include="XamlRules\ResolvedCOMReference.xaml">
      <DestFolder>$(XamlRulesOutputDir)</DestFolder>
    </CopyFile>
    <CopyFile Include="XamlRules\projectreference.xaml">
      <DestFolder>$(XamlRulesOutputDir)</DestFolder>
    </CopyFile>
    <CopyFile Include="XamlRules\ResolvedProjectReference.xaml">
      <DestFolder>$(XamlRulesOutputDir)</DestFolder>
    </CopyFile>
    <CopyFile Include="XamlRules\EmbeddedResource.xaml">
      <DestFolder>$(XamlRulesOutputDir)</DestFolder>
    </CopyFile>
    <CopyFile Include="XamlRules\VisualBasic.BrowseObject.xaml">
      <DestFolder>$(XamlRulesOutputDir)</DestFolder>
    </CopyFile>
    <CopyFile Include="XamlRules\VisualBasic.ProjectItemsSchema.xaml">
      <DestFolder>$(XamlRulesOutputDir)</DestFolder>
    </CopyFile>
    <CopyFile Include="XamlRules\VisualBasic.xaml">
      <DestFolder>$(XamlRulesOutputDir)</DestFolder>
    </CopyFile>
  </ItemGroup>
  <!-- ==========================================================================================-->
  <!-- Assemblies Files we depend on -->
  <!-- For perf, do not add more references (that will be loaded in common scenarios) without good reason -->
  <!-- ==========================================================================================-->
  <ItemGroup Condition="'$(NetCoreBuild)' != 'true'">
    <Reference Include="Microsoft.Build.Tasks.CodeAnalysis">
      <HintPath>$(CompilerToolsDir)\Microsoft.Build.Tasks.CodeAnalysis.dll</HintPath>
    </Reference>
    <Reference Include="System" />
    <Reference Include="System.Core" />
    <Reference Include="System.Reflection" />
    <!-- Needed by GenerateResource's ResXResourceReader: UNDONE: When CLR has moved this type to improve layering, remove this reference -->
    <Reference Include="System.Windows.Forms" />
    <Reference Include="System.Security" />
    <Reference Include="System.Xml" />
    <Reference Include="System.Xml.Linq" />
    <!-- Needed by Xaml Task Factory -->
    <Reference Include="System.Xaml" />
  </ItemGroup>
  <!-- ==========================================================================================-->
  <ItemGroup>
    <ProjectReference Include="..\Utilities\Microsoft.Build.Utilities.csproj">
      <Project>{828566EE-6F6A-4EF4-98B0-513F7DF9C628}</Project>
      <Name>Microsoft.Build.Utilities</Name>
    </ProjectReference>
    <ProjectReference Include="..\Framework\Microsoft.Build.Framework.csproj">
      <Project>{571F09DB-A81A-4444-945C-6F7B530054CD}</Project>
      <Name>Microsoft.Build.Framework</Name>
    </ProjectReference>
  </ItemGroup>
  <ItemGroup>
    <None Include="project.json" />
  </ItemGroup>
  <Import Project="..\dir.targets" />
</Project><|MERGE_RESOLUTION|>--- conflicted
+++ resolved
@@ -774,36 +774,6 @@
       <LogicalName>$(AssemblyName).Strings.ManifestUtilities.resources</LogicalName>
       <SubType>Designer</SubType>
     </EmbeddedResource>
-<<<<<<< HEAD
-=======
-
-    <!-- ==========================================================================================-->
-    <!-- Assemblies Files we depend on -->
-    <!-- For perf, do not add more references (that will be loaded in common scenarios) without good reason -->
-    <!-- ==========================================================================================-->
-    <Reference Include="Microsoft.Build.Tasks.CodeAnalysis">
-      <HintPath>$(CompilerToolsDir)\Microsoft.Build.Tasks.CodeAnalysis.dll</HintPath>
-    </Reference>
-    <Reference Include="System" />
-    <Reference Include="System.Core" />
-    <!-- Needed by GenerateResource's ResXResourceReader: UNDONE: When CLR has moved this type to improve layering, remove this reference -->
-    <Reference Include="System.Windows.Forms" />
-    <Reference Include="System.Security" />
-    <Reference Include="System.XML" />
-    <Reference Include="System.XML.Linq" />
-    <Reference Include="System.Configuration" />
-    <!-- Needed by Xaml Task Factory -->
-    <Reference Include="System.Xaml" />
-    <!-- ==========================================================================================-->
-    <ProjectReference Include="..\Utilities\Microsoft.Build.Utilities.csproj">
-      <Project>{828566EE-6F6A-4EF4-98B0-513F7DF9C628}</Project>
-      <Name>Microsoft.Build.Utilities</Name>
-    </ProjectReference>
-    <ProjectReference Include="..\Framework\Microsoft.Build.Framework.csproj">
-      <Project>{571F09DB-A81A-4444-945C-6F7B530054CD}</Project>
-      <Name>Microsoft.Build.Framework</Name>
-    </ProjectReference>
->>>>>>> 941c5df2
     <!-- Other Source Files -->
     <EmbeddedResource Include="ManifestUtil\manifest.xml">
       <LogicalName>Microsoft.Build.Tasks.Deployment.ManifestUtilities.manifest.xml</LogicalName>
