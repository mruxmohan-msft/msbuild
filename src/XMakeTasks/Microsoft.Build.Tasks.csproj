--- conflicted
+++ resolved
@@ -16,23 +16,14 @@
     <CopyNuGetImplementations>true</CopyNuGetImplementations>
   </PropertyGroup>
   <!-- Default configurations to help VS understand the configurations -->
-<<<<<<< HEAD
-  <PropertyGroup Condition=" '$(Configuration)|$(Platform)' == 'Debug|AnyCPU' ">
-  </PropertyGroup>
-  <PropertyGroup Condition=" '$(Configuration)|$(Platform)' == 'Release|AnyCPU' ">
-  </PropertyGroup>
-  <PropertyGroup Condition="'$(Configuration)|$(Platform)' == 'Debug-MONO|AnyCPU'">
-  </PropertyGroup>
-  <PropertyGroup Condition="'$(Configuration)|$(Platform)' == 'Release-MONO|AnyCPU'">
-  </PropertyGroup>
-=======
   <PropertyGroup Condition=" '$(Configuration)|$(Platform)' == 'Debug|AnyCPU' " />
   <PropertyGroup Condition=" '$(Configuration)|$(Platform)' == 'Release|AnyCPU' " />
   <PropertyGroup Condition="'$(Configuration)|$(Platform)' == 'Debug|x64'" />
   <PropertyGroup Condition="'$(Configuration)|$(Platform)' == 'Release|x64'" />
   <PropertyGroup Condition="'$(Configuration)|$(Platform)' == 'Debug|x86'" />
   <PropertyGroup Condition="'$(Configuration)|$(Platform)' == 'Release|x86'" />
->>>>>>> ea6af14a
+    <PropertyGroup Condition="'$(Configuration)|$(Platform)' == 'Debug-MONO|AnyCPU'" />
+  <PropertyGroup Condition="'$(Configuration)|$(Platform)' == 'Release-MONO|AnyCPU'" />
   <ItemGroup>
     <EmbeddedResource Include="system.design\system.design.txt">
       <Type>Resx</Type>
@@ -939,8 +930,5 @@
   <ItemGroup>
     <None Include="project.json" />
   </ItemGroup>
-  <!--
-  <Import Project="$([MSBuild]::GetDirectoryNameOfFileAbove($(MSBuildThisFileDirectory), dir.targets))\dir.targets" Condition="!$(Configuration.EndsWith('MONO'))"/>
-  -->
   <Import Project="..\dir.targets" />
 </Project>