﻿<?xml version="1.0" encoding="utf-8"?>
<Project ToolsVersion="12.0" DefaultTargets="Build" xmlns="http://schemas.microsoft.com/developer/msbuild/2003">
  <!--
  <Import Project="$([MSBuild]::GetDirectoryNameOfFileAbove($(MSBuildThisFileDirectory), dir.props))\dir.props" Condition="!$(Configuration.EndsWith('MONO'))"/>
  -->
  <Import Project="..\dir.props" />
  <PropertyGroup>
    <Configuration Condition=" '$(Configuration)' == '' ">Debug</Configuration>
    <Platform Condition=" '$(Platform)' == '' ">AnyCPU</Platform>
    <ProjectGuid>{59A73FE0-D3B7-4299-9063-3A587D429AF4}</ProjectGuid>
    <OutputType>Library</OutputType>
    <AppDesignerFolder>Properties</AppDesignerFolder>
    <RootNamespace>Microsoft.Build.Tasks</RootNamespace>
    <AssemblyName>Microsoft.Build.Tasks.Core</AssemblyName>
    <AllowUnsafeBlocks>true</AllowUnsafeBlocks>
    <CopyNuGetImplementations>true</CopyNuGetImplementations>
    <GenerateReferenceAssemblySources>true</GenerateReferenceAssemblySources>
    <UpdateNuGetPackageDependencies>true</UpdateNuGetPackageDependencies>
  </PropertyGroup>
  <!-- Default configurations to help VS understand the configurations -->
  <PropertyGroup Condition=" '$(Configuration)|$(Platform)' == 'Debug|AnyCPU' " />
  <PropertyGroup Condition=" '$(Configuration)|$(Platform)' == 'Release|AnyCPU' " />
  <PropertyGroup Condition="'$(Configuration)|$(Platform)' == 'Debug|x64'" />
  <PropertyGroup Condition="'$(Configuration)|$(Platform)' == 'Release|x64'" />
  <PropertyGroup Condition="'$(Configuration)|$(Platform)' == 'Debug|x86'" />
  <PropertyGroup Condition="'$(Configuration)|$(Platform)' == 'Release|x86'" />
  <PropertyGroup Condition="'$(Configuration)|$(Platform)' == 'Debug-MONO|AnyCPU'" />
  <PropertyGroup Condition="'$(Configuration)|$(Platform)' == 'Release-MONO|AnyCPU'" />
  <ItemGroup>
    <EmbeddedResource Include="system.design\system.design.txt">
      <Type>Resx</Type>
      <WithCulture>false</WithCulture>
      <ManifestResourceName>%(Filename)</ManifestResourceName>
      <FullClassName>Microsoft.Build.Tasks.SR</FullClassName>
      <LogicalName>System.Design.resources</LogicalName>
    </EmbeddedResource>
    <!-- TextStringResource Include="system.design\System.Design.txt">
      <ResFile>System.Design</ResFile>
      <Sealed>true</Sealed>
      <Visibility>internal</Visibility>
      <GenerateResource>true</GenerateResource>
      <FullClassName>Microsoft.Build.Tasks.SR</FullClassName>
      <LogicalName>System.Design.resources</LogicalName>
      <ExcludeFromStyleCop>true</ExcludeFromStyleCop>
    </TextStringResource -->
  </ItemGroup>
  <ItemGroup>
    <Folder Include="Properties\" />
  </ItemGroup>
  <ItemGroup Condition="$(TargetFrameworkIdentifier) != '.NETFramework'">
    <Compile Condition="'$(NetCoreBuild)' == 'true'" Include="..\Shared\Compat\SerializableAttribute.cs">
      <Link>SharedUtilities\Compat\SerializableAttribute.cs</Link>
    </Compile>
  </ItemGroup>
  <ItemGroup>
    <!-- Source Files -->
    <Compile Condition="'$(NetCoreBuild)' == 'true'" Include="..\Shared\Compat\SafeHandleZeroOrMinusOneIsInvalid.cs">
      <Link>SharedUtilities\Compat\SafeHandleZeroOrMinusOneIsInvalid.cs</Link>
    </Compile>
    <Compile Include="..\Shared\EnvironmentUtilities.cs">
      <Link>EnvironmentUtilities.cs</Link>
    </Compile>
    <Compile Include="..\Shared\AssemblyFolders\AssemblyFoldersEx.cs">
      <Link>AssemblyDependency\AssemblyFoldersEx.cs</Link>
    </Compile>
    <Compile Include="..\Shared\AssemblyFolders\AssemblyFoldersFromConfig.cs">
      <Link>AssemblyDependency\AssemblyFoldersFromConfig\AssemblyFoldersFromConfig.cs</Link>
    </Compile>
    <Compile Include="..\Shared\AssemblyFolders\Serialization\AssemblyFolderCollection.cs">
      <Link>AssemblyDependency\AssemblyFoldersFromConfig\Serialization\AssemblyFolderCollection.cs</Link>
    </Compile>
    <Compile Include="..\Shared\AssemblyFolders\Serialization\AssemblyFolderItem.cs">
      <Link>AssemblyDependency\AssemblyFoldersFromConfig\Serialization\AssemblyFolderItem.cs</Link>
    </Compile>
    <Compile Include="..\Shared\BuildEnvironmentHelper.cs">
      <Link>BuildEnvironmentHelper.cs</Link>
    </Compile>
    <Compile Include="..\Shared\FxCopExclusions\Microsoft.Build.Shared.Suppressions.cs">
      <ExcludeFromStyleCop>true</ExcludeFromStyleCop>
    </Compile>
    <Compile Include="..\Shared\AssemblyNameComparer.cs">
      <Link>AssemblyNameComparer.cs</Link>
    </Compile>
    <Compile Include="..\Shared\AssemblyNameReverseVersionComparer.cs">
      <Link>AssemblyDependency\AssemblyNameReverseVersionComparer.cs</Link>
    </Compile>
    <Compile Include="..\Shared\CanonicalError.cs">
      <Link>CanonicalError.cs</Link>
      <ExcludeFromStyleCop>True</ExcludeFromStyleCop>
    </Compile>
    <Compile Include="..\Shared\Constants.cs">
      <Link>Constants.cs</Link>
      <ExcludeFromStyleCop>True</ExcludeFromStyleCop>
    </Compile>
    <Compile Include="ConvertToAbsolutePath.cs">
      <ExcludeFromStyleCop>true</ExcludeFromStyleCop>
    </Compile>
    <Compile Include="..\Shared\CopyOnWriteDictionary.cs" />
    <Compile Include="..\Shared\ExtensionFoldersRegistryKey.cs">
      <Link>ExtensionFoldersRegistryKey.cs</Link>
    </Compile>
    <Compile Include="..\Shared\FileDelegates.cs">
      <Link>FileDelegates.cs</Link>
      <ExcludeFromStyleCop>true</ExcludeFromStyleCop>
    </Compile>
    <Compile Include="..\Shared\HybridDictionary.cs">
      <Link>HybridDictionary.cs</Link>
    </Compile>
    <Compile Include="..\Shared\NativeMethodsShared.cs">
      <ExcludeFromStyleCop>true</ExcludeFromStyleCop>
    </Compile>
    <Compile Include="..\Shared\AssemblyUtilities.cs">
      <ExcludeFromStyleCop>true</ExcludeFromStyleCop>
    </Compile>
    <Compile Include="..\Shared\NGen.cs">
      <Link>NGen.cs</Link>
    </Compile>
    <Compile Include="..\Shared\OpportunisticIntern.cs">
      <Link>OpportunisticIntern.cs</Link>
    </Compile>
    <Compile Include="..\Shared\PropertyParser.cs">
      <Link>PropertyParser.cs</Link>
      <ExcludeFromStyleCop>True</ExcludeFromStyleCop>
    </Compile>
    <Compile Include="..\Shared\ReadOnlyEmptyCollection.cs">
      <Link>ReadOnlyEmptyCollection.cs</Link>
    </Compile>
    <Compile Include="..\Shared\RegistryDelegates.cs">
      <Link>RegistryDelegates.cs</Link>
      <ExcludeFromStyleCop>true</ExcludeFromStyleCop>
    </Compile>
    <Compile Include="..\Shared\RegistryHelper.cs">
      <Link>RegistryHelper.cs</Link>
      <ExcludeFromStyleCop>true</ExcludeFromStyleCop>
    </Compile>
    <Compile Include="..\Shared\StringBuilderCache.cs">
      <Link>StringBuilderCache.cs</Link>
      <ExcludeFromStyleCop>true</ExcludeFromStyleCop>
    </Compile>
    <Compile Include="..\Shared\StrongNameHelpers.cs">
      <Link>StrongNameHelpers.cs</Link>
    </Compile>
    <Compile Include="..\Shared\TaskLoggingHelperExtension.cs">
      <Link>TaskLoggingHelperExtension.cs</Link>
      <ExcludeFromStyleCop>True</ExcludeFromStyleCop>
    </Compile>
    <Compile Include="..\Shared\TempFileUtilities.cs" />
    <Compile Include="..\Shared\MetadataConversionUtilities.cs">
      <Link>MetadataConversionUtilities.cs</Link>
      <ExcludeFromStyleCop>true</ExcludeFromStyleCop>
    </Compile>
    <Compile Include="..\Shared\LanguageParser\StreamMappedString.cs">
      <Link>StreamMappedString.cs</Link>
      <ExcludeFromStyleCop>true</ExcludeFromStyleCop>
    </Compile>
    <Compile Include="..\Shared\ExceptionHandling.cs">
      <Link>ExceptionHandling.cs</Link>
    </Compile>
    <Compile Include="..\Shared\FileUtilities.cs">
      <Link>FileUtilities.cs</Link>
      <ExcludeFromStyleCop>true</ExcludeFromStyleCop>
    </Compile>
    <Compile Include="..\Shared\FileUtilities.GetFolderPath.cs">
      <Link>FileUtilities.GetFolderPath.cs</Link>
    </Compile>
    <Compile Include="..\Shared\EscapingUtilities.cs">
      <Link>EscapingUtilities.cs</Link>
      <ExcludeFromStyleCop>true</ExcludeFromStyleCop>
    </Compile>
    <Compile Include="..\Shared\FileMatcher.cs">
      <ExcludeFromStyleCop>true</ExcludeFromStyleCop>
    </Compile>
    <Compile Include="..\Shared\Modifiers.cs">
      <Link>Modifiers.cs</Link>
      <ExcludeFromStyleCop>true</ExcludeFromStyleCop>
    </Compile>
    <Compile Include="..\Shared\ReadOnlyCollection.cs" />
    <Compile Include="..\Shared\ReadOnlyEmptyDictionary.cs" />
    <Compile Include="..\Shared\ReadOnlyEmptyList.cs" />
    <Compile Include="..\Shared\Tracing.cs" />
    <Compile Include="..\Shared\VersionUtilities.cs">
      <Link>VersionUtilities.cs</Link>
      <ExcludeFromStyleCop>true</ExcludeFromStyleCop>
    </Compile>
    <Compile Include="..\Shared\VisualStudioConstants.cs">
      <Link>VisualStudioConstants.cs</Link>
    </Compile>
    <Compile Include="..\Shared\VisualStudioLocationHelper.cs">
      <Link>VisualStudioLocationHelper.cs</Link>
    </Compile>
    <Compile Include="..\Shared\AssemblyNameExtension.cs">
      <ExcludeFromStyleCop>true</ExcludeFromStyleCop>
    </Compile>
    <Compile Include="..\Shared\EncodingUtilities.cs">
      <ExcludeFromStyleCop>true</ExcludeFromStyleCop>
    </Compile>
    <Compile Include="..\Shared\ErrorUtilities.cs">
      <ExcludeFromStyleCop>true</ExcludeFromStyleCop>
    </Compile>
    <Compile Include="..\Shared\ConversionUtilities.cs">
      <ExcludeFromStyleCop>true</ExcludeFromStyleCop>
    </Compile>
    <Compile Include="..\Shared\FileUtilitiesRegex.cs">
      <ExcludeFromStyleCop>true</ExcludeFromStyleCop>
    </Compile>
    <Compile Include="..\Shared\InternalErrorException.cs">
    </Compile>
    <Compile Include="..\Shared\ResourceUtilities.cs">
      <ExcludeFromStyleCop>true</ExcludeFromStyleCop>
    </Compile>
    <Compile Include="..\Shared\LanguageParser\token.cs">
      <ExcludeFromStyleCop>true</ExcludeFromStyleCop>
    </Compile>
    <Compile Include="..\Shared\LanguageParser\tokenChar.cs">
      <ExcludeFromStyleCop>true</ExcludeFromStyleCop>
    </Compile>
    <Compile Include="..\Shared\LanguageParser\tokenCharReader.cs">
      <ExcludeFromStyleCop>true</ExcludeFromStyleCop>
    </Compile>
    <Compile Include="..\Shared\LanguageParser\tokenEnumerator.cs">
      <ExcludeFromStyleCop>true</ExcludeFromStyleCop>
    </Compile>
    <Compile Include="..\Shared\LanguageParser\CSharptokenCharReader.cs">
      <ExcludeFromStyleCop>true</ExcludeFromStyleCop>
    </Compile>
    <Compile Include="..\Shared\LanguageParser\CSharptokenEnumerator.cs">
      <ExcludeFromStyleCop>true</ExcludeFromStyleCop>
    </Compile>
    <Compile Include="..\Shared\LanguageParser\CSharptokenizer.cs">
      <ExcludeFromStyleCop>true</ExcludeFromStyleCop>
    </Compile>
    <Compile Include="..\Shared\LanguageParser\VisualBasictokenCharReader.cs">
      <ExcludeFromStyleCop>true</ExcludeFromStyleCop>
    </Compile>
    <Compile Include="..\Shared\LanguageParser\VisualBasictokenEnumerator.cs">
      <ExcludeFromStyleCop>true</ExcludeFromStyleCop>
    </Compile>
    <Compile Include="..\Shared\LanguageParser\VisualBasictokenizer.cs">
      <ExcludeFromStyleCop>true</ExcludeFromStyleCop>
    </Compile>
    <Compile Include="AppConfig\*.cs">
      <ExcludeFromStyleCop>true</ExcludeFromStyleCop>
    </Compile>
    <Compile Include="AssemblyDependency\AssemblyFoldersExResolver.cs">
      <ExcludeFromStyleCop>true</ExcludeFromStyleCop>
    </Compile>
    <Compile Include="AssemblyDependency\AssemblyFoldersFromConfig\AssemblyFoldersFromConfigCache.cs" />
    <Compile Include="AssemblyDependency\AssemblyFoldersFromConfig\AssemblyFoldersFromConfigResolver.cs" />
    <Compile Include="AssemblyDependency\AssemblyFoldersResolver.cs">
      <ExcludeFromStyleCop>true</ExcludeFromStyleCop>
    </Compile>
    <Compile Include="AssemblyDependency\AssemblyInformation.cs">
      <ExcludeFromStyleCop>true</ExcludeFromStyleCop>
    </Compile>
    <Compile Include="AssemblyDependency\AssemblyNameReference.cs">
      <ExcludeFromStyleCop>true</ExcludeFromStyleCop>
    </Compile>
    <Compile Include="AssemblyDependency\AssemblyNameReferenceAscendingVersionComparer.cs">
      <ExcludeFromStyleCop>true</ExcludeFromStyleCop>
    </Compile>
    <Compile Include="AssemblyDependency\AssemblyResolution.cs">
      <ExcludeFromStyleCop>true</ExcludeFromStyleCop>
    </Compile>
    <Compile Include="AssemblyDependency\AssemblyResolutionConstants.cs">
      <ExcludeFromStyleCop>true</ExcludeFromStyleCop>
    </Compile>
    <Compile Include="AssemblyDependency\BadImageReferenceException.cs">
      <ExcludeFromStyleCop>true</ExcludeFromStyleCop>
    </Compile>
    <Compile Include="AssemblyDependency\CandidateAssemblyFilesResolver.cs">
      <ExcludeFromStyleCop>true</ExcludeFromStyleCop>
    </Compile>
    <Compile Include="AssemblyDependency\ConflictLossReason.cs">
      <ExcludeFromStyleCop>true</ExcludeFromStyleCop>
    </Compile>
    <Compile Include="AssemblyDependency\CopyLocalState.cs">
      <ExcludeFromStyleCop>true</ExcludeFromStyleCop>
    </Compile>
    <Compile Include="AssemblyDependency\DependencyResolutionException.cs">
      <ExcludeFromStyleCop>true</ExcludeFromStyleCop>
    </Compile>
    <Compile Include="AssemblyDependency\DirectoryResolver.cs">
      <ExcludeFromStyleCop>true</ExcludeFromStyleCop>
    </Compile>
    <Compile Include="AssemblyDependency\DisposableBase.cs">
      <ExcludeFromStyleCop>true</ExcludeFromStyleCop>
    </Compile>
    <Compile Include="AssemblyDependency\FrameworkPathResolver.cs">
      <ExcludeFromStyleCop>true</ExcludeFromStyleCop>
    </Compile>
    <Compile Include="AssemblyDependency\GenerateBindingRedirects.cs" />
    <Compile Include="AssemblyDependency\HintPathResolver.cs">
      <ExcludeFromStyleCop>true</ExcludeFromStyleCop>
    </Compile>
    <Compile Include="AssemblyDependency\InstalledAssemblies.cs">
      <ExcludeFromStyleCop>true</ExcludeFromStyleCop>
    </Compile>
    <Compile Include="AssemblyDependency\InvalidReferenceAssemblyNameException.cs">
      <ExcludeFromStyleCop>true</ExcludeFromStyleCop>
    </Compile>
    <Compile Include="AssemblyDependency\NoMatchReason.cs">
      <ExcludeFromStyleCop>true</ExcludeFromStyleCop>
    </Compile>
    <Compile Include="AssemblyDependency\RawFilenameResolver.cs">
      <ExcludeFromStyleCop>true</ExcludeFromStyleCop>
    </Compile>
    <Compile Include="AssemblyDependency\Reference.cs">
      <ExcludeFromStyleCop>true</ExcludeFromStyleCop>
    </Compile>
    <Compile Include="AssemblyDependency\ReferenceResolutionException.cs">
      <ExcludeFromStyleCop>true</ExcludeFromStyleCop>
    </Compile>
    <Compile Include="AssemblyDependency\ReferenceTable.cs">
      <ExcludeFromStyleCop>true</ExcludeFromStyleCop>
    </Compile>
    <Compile Include="AssemblyDependency\ResolutionSearchLocation.cs">
      <ExcludeFromStyleCop>true</ExcludeFromStyleCop>
    </Compile>
    <Compile Include="AssemblyDependency\Resolver.cs">
      <SubType>Code</SubType>
      <ExcludeFromStyleCop>true</ExcludeFromStyleCop>
    </Compile>
    <Compile Include="AssemblyDependency\ResolveAssemblyReference.cs">
      <ExcludeFromStyleCop>true</ExcludeFromStyleCop>
    </Compile>
    <Compile Include="AssemblyDependency\TaskItemSpecFilenameComparer.cs">
      <ExcludeFromStyleCop>true</ExcludeFromStyleCop>
    </Compile>
    <Compile Include="AssemblyDependency\UnificationReason.cs">
      <ExcludeFromStyleCop>true</ExcludeFromStyleCop>
    </Compile>
    <Compile Include="AssemblyDependency\UnificationVersion.cs">
      <ExcludeFromStyleCop>true</ExcludeFromStyleCop>
    </Compile>
    <Compile Include="AssemblyDependency\UnifiedAssemblyName.cs">
      <ExcludeFromStyleCop>true</ExcludeFromStyleCop>
    </Compile>
    <Compile Include="AssemblyDependency\WarnOrErrorOnTargetArchitectureMismatchBehavior.cs" />
    <Compile Include="AssemblyFolder.cs">
      <ExcludeFromStyleCop>true</ExcludeFromStyleCop>
    </Compile>
    <Compile Include="AssemblyInfo.cs">
      <ExcludeFromStyleCop>true</ExcludeFromStyleCop>
    </Compile>
    <Compile Include="AssemblyRemapping.cs" />
    <Compile Include="AssemblyResources.cs">
      <ExcludeFromStyleCop>true</ExcludeFromStyleCop>
    </Compile>
    <Compile Include="AssignLinkMetadata.cs" />
    <Compile Include="AssignProjectConfiguration.cs">
      <ExcludeFromStyleCop>true</ExcludeFromStyleCop>
    </Compile>
    <Compile Include="AssignTargetPath.cs">
      <ExcludeFromStyleCop>true</ExcludeFromStyleCop>
    </Compile>
    <Compile Include="CallTarget.cs">
      <ExcludeFromStyleCop>true</ExcludeFromStyleCop>
    </Compile>
    <Compile Include="CombinePath.cs">
      <ExcludeFromStyleCop>true</ExcludeFromStyleCop>
    </Compile>
    <Compile Include="CommandLineBuilderExtension.cs">
      <ExcludeFromStyleCop>true</ExcludeFromStyleCop>
    </Compile>
    <Compile Include="BuildCacheDisposeWrapper.cs" />
    <Compile Include="FileState.cs" />
    <Compile Include="Copy.cs">
      <ExcludeFromStyleCop>true</ExcludeFromStyleCop>
    </Compile>
    <Compile Include="CreateCSharpManifestResourceName.cs">
      <ExcludeFromStyleCop>true</ExcludeFromStyleCop>
    </Compile>
    <Compile Include="CreateVisualBasicManifestResourceName.cs">
      <ExcludeFromStyleCop>true</ExcludeFromStyleCop>
    </Compile>
    <Compile Include="CreateItem.cs">
      <ExcludeFromStyleCop>true</ExcludeFromStyleCop>
    </Compile>
    <Compile Include="CreateManifestResourceName.cs">
      <ExcludeFromStyleCop>true</ExcludeFromStyleCop>
    </Compile>
    <Compile Include="CreateProperty.cs">
      <ExcludeFromStyleCop>true</ExcludeFromStyleCop>
    </Compile>
    <Compile Include="CSharpParserUtilities.cs">
      <ExcludeFromStyleCop>true</ExcludeFromStyleCop>
    </Compile>
    <Compile Include="Delegate.cs">
      <ExcludeFromStyleCop>true</ExcludeFromStyleCop>
    </Compile>
    <Compile Include="Delete.cs">
      <ExcludeFromStyleCop>true</ExcludeFromStyleCop>
    </Compile>
    <Compile Include="Error.cs">
      <ExcludeFromStyleCop>true</ExcludeFromStyleCop>
    </Compile>
    <Compile Include="Exec.cs">
      <ExcludeFromStyleCop>true</ExcludeFromStyleCop>
    </Compile>
    <Compile Include="FindAppConfigFile.cs">
      <ExcludeFromStyleCop>true</ExcludeFromStyleCop>
    </Compile>
    <Compile Include="GetFrameworkPath.cs">
      <ExcludeFromStyleCop>true</ExcludeFromStyleCop>
    </Compile>
    <Compile Include="GetReferenceAssemblyPaths.cs" />
    <Compile Include="Hash.cs" />
    <Compile Include="InstalledSDKResolver.cs" />
    <Compile Include="ErrorFromResources.cs" />
    <Compile Include="ExtractedClassName.cs">
      <ExcludeFromStyleCop>true</ExcludeFromStyleCop>
    </Compile>
    <Compile Include="FileIO\ReadLinesFromFile.cs">
      <ExcludeFromStyleCop>true</ExcludeFromStyleCop>
    </Compile>
    <Compile Include="FileIO\WriteLinesToFile.cs">
      <ExcludeFromStyleCop>true</ExcludeFromStyleCop>
    </Compile>
    <Compile Include="FindInList.cs">
      <ExcludeFromStyleCop>true</ExcludeFromStyleCop>
    </Compile>
    <Compile Include="FormatVersion.cs">
      <ExcludeFromStyleCop>true</ExcludeFromStyleCop>
    </Compile>
    <Compile Include="FxCopExclusions\Microsoft.Build.Tasks.Suppressions.cs">
      <ExcludeFromStyleCop>true</ExcludeFromStyleCop>
    </Compile>
    <Compile Include="GenerateResource.cs">
      <ExcludeFromStyleCop>true</ExcludeFromStyleCop>
    </Compile>
    <Compile Include="IAnalyzerHostObject.cs">
      <ExcludeFromStyleCop>true</ExcludeFromStyleCop>
    </Compile>
    <Compile Include="ICscHostObject.cs">
      <ExcludeFromStyleCop>true</ExcludeFromStyleCop>
    </Compile>
    <Compile Include="ICscHostObject2.cs">
      <ExcludeFromStyleCop>true</ExcludeFromStyleCop>
    </Compile>
    <Compile Include="ICscHostObject3.cs">
      <ExcludeFromStyleCop>true</ExcludeFromStyleCop>
    </Compile>
    <Compile Include="ICscHostObject4.cs">
      <ExcludeFromStyleCop>true</ExcludeFromStyleCop>
    </Compile>
    <Compile Include="IVbcHostObject.cs">
      <ExcludeFromStyleCop>true</ExcludeFromStyleCop>
    </Compile>
    <Compile Include="IVbcHostObject2.cs">
      <ExcludeFromStyleCop>true</ExcludeFromStyleCop>
    </Compile>
    <Compile Include="IVbcHostObject3.cs">
      <ExcludeFromStyleCop>true</ExcludeFromStyleCop>
    </Compile>
    <Compile Include="IVbcHostObject4.cs">
      <ExcludeFromStyleCop>true</ExcludeFromStyleCop>
    </Compile>
    <Compile Include="IVbcHostObject5.cs">
      <ExcludeFromStyleCop>true</ExcludeFromStyleCop>
    </Compile>
    <Compile Include="IVbcHostObjectFreeThreaded.cs">
      <ExcludeFromStyleCop>true</ExcludeFromStyleCop>
    </Compile>
    <Compile Include="InvalidParameterValueException.cs">
      <ExcludeFromStyleCop>true</ExcludeFromStyleCop>
    </Compile>
    <Compile Include="ListOperators\FindUnderPath.cs">
      <ExcludeFromStyleCop>true</ExcludeFromStyleCop>
    </Compile>
    <Compile Include="ListOperators\RemoveDuplicates.cs">
      <ExcludeFromStyleCop>true</ExcludeFromStyleCop>
    </Compile>
    <Compile Include="MakeDir.cs">
      <ExcludeFromStyleCop>true</ExcludeFromStyleCop>
    </Compile>
    <Compile Include="Message.cs">
      <ExcludeFromStyleCop>true</ExcludeFromStyleCop>
    </Compile>
    <Compile Include="Move.cs" />
    <Compile Include="MSBuild.cs">
      <ExcludeFromStyleCop>true</ExcludeFromStyleCop>
    </Compile>
    <Compile Include="NativeMethods.cs">
      <ExcludeFromStyleCop>true</ExcludeFromStyleCop>
    </Compile>
    <Compile Include="ParserState.cs">
      <ExcludeFromStyleCop>true</ExcludeFromStyleCop>
    </Compile>
    <Compile Include="RedistList.cs">
      <ExcludeFromStyleCop>true</ExcludeFromStyleCop>
    </Compile>
    <Compile Include="RemoveDir.cs">
      <ExcludeFromStyleCop>true</ExcludeFromStyleCop>
    </Compile>
    <Compile Include="ResolveCodeAnalysisRuleSet.cs" />
    <Compile Include="ResolveKeySource.cs">
      <ExcludeFromStyleCop>true</ExcludeFromStyleCop>
    </Compile>
    <Compile Include="ResolveProjectBase.cs">
      <ExcludeFromStyleCop>true</ExcludeFromStyleCop>
    </Compile>
    <Compile Include="TaskExtension.cs">
      <ExcludeFromStyleCop>true</ExcludeFromStyleCop>
    </Compile>
    <Compile Include="Telemetry.cs" />
    <Compile Include="ToolTaskExtension.cs">
      <ExcludeFromStyleCop>true</ExcludeFromStyleCop>
    </Compile>
    <Compile Include="Touch.cs">
      <ExcludeFromStyleCop>true</ExcludeFromStyleCop>
    </Compile>
    <Compile Include="VisualBasicParserUtilities.cs">
      <ExcludeFromStyleCop>true</ExcludeFromStyleCop>
    </Compile>
    <Compile Include="Warning.cs">
      <ExcludeFromStyleCop>true</ExcludeFromStyleCop>
    </Compile>
    <Compile Include="AssignCulture.cs" />
    <Compile Include="Culture.cs" />
    <Compile Include="CultureInfoCache.cs" />
    <Compile Include="WriteCodeFragment.cs" />
  </ItemGroup>
  <ItemGroup Condition="$(TargetFrameworkIdentifier) == '.NETFramework'">
    <Compile Include="Al.cs">
      <ExcludeFromStyleCop>true</ExcludeFromStyleCop>
    </Compile>
    <Compile Include="AppDomainIsolatedTaskExtension.cs">
      <ExcludeFromStyleCop>true</ExcludeFromStyleCop>
    </Compile>
    <Compile Include="AspNetCompiler.cs">
      <ExcludeFromStyleCop>true</ExcludeFromStyleCop>
    </Compile>
<<<<<<< HEAD
    <Compile Include="AssemblyDependency\GacResolver.cs">
=======
    <Compile Include="Interop.cs">
      <ExcludeFromStyleCop>true</ExcludeFromStyleCop>
    </Compile>
    <Compile Include="InstalledSDKResolver.cs" />
    <Compile Include="RCWForCurrentContext.cs" />
    <Compile Include="InvalidParameterValueException.cs">
>>>>>>> 9295e165
      <ExcludeFromStyleCop>true</ExcludeFromStyleCop>
    </Compile>
    <Compile Include="AssemblyDependency\GlobalAssemblyCache.cs">
      <ExcludeFromStyleCop>true</ExcludeFromStyleCop>
    </Compile>
    <Compile Include="AssemblyRegistrationCache.cs">
      <ExcludeFromStyleCop>true</ExcludeFromStyleCop>
    </Compile>
    <Compile Include="AxImp.cs" />
    <Compile Include="AxReference.cs">
      <ExcludeFromStyleCop>true</ExcludeFromStyleCop>
    </Compile>
    <Compile Include="AxTlbBaseReference.cs">
      <ExcludeFromStyleCop>true</ExcludeFromStyleCop>
    </Compile>
    <Compile Include="AxTlbBaseTask.cs" />
    <Compile Include="BootstrapperUtil\*.cs">
      <ExcludeFromStyleCop>true</ExcludeFromStyleCop>
    </Compile>
    <Compile Include="CodeTaskFactory.cs" />
    <Compile Include="ComDependencyWalker.cs">
      <ExcludeFromStyleCop>true</ExcludeFromStyleCop>
    </Compile>
    <Compile Include="ComReference.cs">
      <ExcludeFromStyleCop>true</ExcludeFromStyleCop>
    </Compile>
    <Compile Include="ComReferenceInfo.cs">
      <ExcludeFromStyleCop>true</ExcludeFromStyleCop>
    </Compile>
    <Compile Include="ComReferenceItemAttributes.cs">
      <ExcludeFromStyleCop>true</ExcludeFromStyleCop>
    </Compile>
    <Compile Include="ComReferenceResolutionException.cs">
      <ExcludeFromStyleCop>true</ExcludeFromStyleCop>
    </Compile>
    <Compile Include="ComReferenceTypes.cs">
      <ExcludeFromStyleCop>true</ExcludeFromStyleCop>
    </Compile>
    <Compile Include="ComReferenceWrapperInfo.cs">
      <ExcludeFromStyleCop>true</ExcludeFromStyleCop>
    </Compile>
    <Compile Include="Dependencies.cs">
      <ExcludeFromStyleCop>true</ExcludeFromStyleCop>
    </Compile>
    <Compile Include="DependencyFile.cs">
      <ExcludeFromStyleCop>true</ExcludeFromStyleCop>
    </Compile>
    <Compile Include="FindInvalidProjectReferences.cs" />
    <Compile Include="FormatUrl.cs" Condition="'$(MonoBuild)' != 'true'">
      <ExcludeFromStyleCop>true</ExcludeFromStyleCop>
    </Compile>
    <Compile Include="GenerateApplicationManifest.cs" Condition="'$(MonoBuild)' != 'true'">
      <ExcludeFromStyleCop>true</ExcludeFromStyleCop>
    </Compile>
    <Compile Include="GenerateBootstrapper.cs">
      <ExcludeFromStyleCop>true</ExcludeFromStyleCop>
    </Compile>
    <Compile Include="GenerateDeploymentManifest.cs" Condition="'$(MonoBuild)' != 'true'">
      <ExcludeFromStyleCop>true</ExcludeFromStyleCop>
    </Compile>
    <Compile Include="GenerateManifestBase.cs" Condition="'$(MonoBuild)' != 'true'">
      <ExcludeFromStyleCop>true</ExcludeFromStyleCop>
    </Compile>
    <Compile Include="GenerateTrustInfo.cs" Condition="'$(MonoBuild)' != 'true'">
      <ExcludeFromStyleCop>true</ExcludeFromStyleCop>
    </Compile>
    <Compile Include="GetAssemblyIdentity.cs">
      <ExcludeFromStyleCop>true</ExcludeFromStyleCop>
    </Compile>
    <Compile Include="GetFrameworkSDKPath.cs">
      <ExcludeFromStyleCop>true</ExcludeFromStyleCop>
    </Compile>
    <Compile Include="GetInstalledSDKLocations.cs" />
    <Compile Include="GetSDKReferenceFiles.cs" />
    <Compile Include="IComReferenceResolver.cs">
      <ExcludeFromStyleCop>true</ExcludeFromStyleCop>
    </Compile>
    <Compile Include="RCWForCurrentContext.cs" />
    <Compile Include="LC.cs" Condition="'$(MonoBuild)' != 'true'">
      <ExcludeFromStyleCop>true</ExcludeFromStyleCop>
    </Compile>
    <Compile Include="ManifestUtil\*.cs" Condition="'$(MonoBuild)' != 'true'">
      <ExcludeFromStyleCop>true</ExcludeFromStyleCop>
    </Compile>
    <Compile Include="PiaReference.cs">
      <ExcludeFromStyleCop>true</ExcludeFromStyleCop>
    </Compile>
    <Compile Include="RegisterAssembly.cs">
      <ExcludeFromStyleCop>true</ExcludeFromStyleCop>
    </Compile>
    <Compile Include="ResGen.cs" />
    <Compile Include="ResGenDependencies.cs">
      <ExcludeFromStyleCop>true</ExcludeFromStyleCop>
    </Compile>
    <Compile Include="ResolveComReference.cs">
      <ExcludeFromStyleCop>true</ExcludeFromStyleCop>
    </Compile>
    <Compile Include="ResolveComReferenceCache.cs">
      <ExcludeFromStyleCop>true</ExcludeFromStyleCop>
    </Compile>
    <Compile Include="ResolveManifestFiles.cs" Condition="'$(MonoBuild)' != 'true'">
      <ExcludeFromStyleCop>true</ExcludeFromStyleCop>
    </Compile>
    <Compile Include="ResolveNativeReference.cs" Condition="'$(MonoBuild)' != 'true'">
      <ExcludeFromStyleCop>true</ExcludeFromStyleCop>
    </Compile>
    <Compile Include="ResolveNonMSBuildProjectOutput.cs">
      <ExcludeFromStyleCop>true</ExcludeFromStyleCop>
    </Compile>
    <Compile Include="ResolveSDKReference.cs" />
    <Compile Include="SdkToolsPathUtility.cs" />
    <Compile Include="RequiresFramework35SP1Assembly.cs" Condition="'$(MonoBuild)' != 'true'">
      <ExcludeFromStyleCop>true</ExcludeFromStyleCop>
    </Compile>
    <Compile Include="SGen.cs">
      <ExcludeFromStyleCop>true</ExcludeFromStyleCop>
    </Compile>
    <Compile Include="SignFile.cs" Condition="'$(MonoBuild)' != 'true'">
      <ExcludeFromStyleCop>true</ExcludeFromStyleCop>
    </Compile>
    <Compile Include="StateFileBase.cs">
      <ExcludeFromStyleCop>true</ExcludeFromStyleCop>
    </Compile>
    <Compile Include="system.design\stronglytypedresourcebuilder.cs">
      <ExcludeFromStyleCop>true</ExcludeFromStyleCop>
    </Compile>
    <Compile Include="StrongNameException.cs">
      <ExcludeFromStyleCop>true</ExcludeFromStyleCop>
    </Compile>
    <Compile Include="StrongNameUtils.cs">
      <ExcludeFromStyleCop>true</ExcludeFromStyleCop>
    </Compile>
    <Compile Include="System.Design.cs" />
    <Compile Include="SystemState.cs">
      <ExcludeFromStyleCop>true</ExcludeFromStyleCop>
    </Compile>
    <Compile Include="TlbImp.cs" />
    <Compile Include="TlbReference.cs">
      <ExcludeFromStyleCop>true</ExcludeFromStyleCop>
    </Compile>
    <Compile Include="UnregisterAssembly.cs">
      <ExcludeFromStyleCop>true</ExcludeFromStyleCop>
    </Compile>
    <Compile Include="UpdateManifest.cs" Condition="'$(MonoBuild)' != 'true'">
      <ExcludeFromStyleCop>true</ExcludeFromStyleCop>
    </Compile>
    <Compile Include="WinMDExp.cs" />
  </ItemGroup>
  <ItemGroup Condition="'$(FeatureXamlTypes)' == 'true'">
    <Compile Include="XamlTaskFactory\CommandLineGenerator.cs" />
    <Compile Include="XamlTaskFactory\CommandLineToolSwitch.cs" />
    <Compile Include="XamlTaskFactory\RelationsParser.cs">
      <ExcludeFromStyleCop>true</ExcludeFromStyleCop>
    </Compile>
    <Compile Include="XamlTaskFactory\Property.cs" />
    <Compile Include="XamlTaskFactory\TaskGenerator.cs">
      <ExcludeFromStyleCop>true</ExcludeFromStyleCop>
    </Compile>
    <Compile Include="XamlTaskFactory\TaskParser.cs" />
    <Compile Include="XamlTaskFactory\XamlDataDrivenToolTask.cs">
      <ExcludeFromStyleCop>true</ExcludeFromStyleCop>
    </Compile>
    <Compile Include="XamlTaskFactory\XamlTaskFactory.cs" />
  </ItemGroup>
  <ItemGroup Condition="$(TargetFrameworkIdentifier) == '.NETFramework'">
    <Compile Include="XmlPeek.cs" />
    <Compile Include="XmlPoke.cs" />
    <Compile Include="XslTransformation.cs" />
    <!-- Shim targets only work when the destination targets are installed. -->
    <Content Include="Microsoft.Data.Entity.targets">
      <CopyToOutputDirectory>PreserveNewest</CopyToOutputDirectory>
      <SubType>Designer</SubType>
    </Content>
    <Content Include="Microsoft.Common.CrossTargeting.targets">
      <CopyToOutputDirectory>PreserveNewest</CopyToOutputDirectory>
    </Content>
    <Content Include="Microsoft.ServiceModel.targets">
      <CopyToOutputDirectory>PreserveNewest</CopyToOutputDirectory>
    </Content>
    <Content Include="Microsoft.WinFx.targets">
      <CopyToOutputDirectory>PreserveNewest</CopyToOutputDirectory>
    </Content>
    <Content Include="Microsoft.WorkflowBuildExtensions.targets">
      <CopyToOutputDirectory>PreserveNewest</CopyToOutputDirectory>
    </Content>
    <Content Include="Microsoft.Xaml.targets">
      <CopyToOutputDirectory>PreserveNewest</CopyToOutputDirectory>
    </Content>
    <Content Include="Workflow.targets">
      <CopyToOutputDirectory>PreserveNewest</CopyToOutputDirectory>
    </Content>
    <Content Include="Workflow.VisualBasic.targets">
      <CopyToOutputDirectory>PreserveNewest</CopyToOutputDirectory>
    </Content>
  </ItemGroup>
  <ItemGroup>
    <Content Include="Microsoft.Common.CurrentVersion.targets">
      <CopyToOutputDirectory>PreserveNewest</CopyToOutputDirectory>
    </Content>
    <Content Include="Microsoft.Common.CrossTargeting.targets">
      <CopyToOutputDirectory>PreserveNewest</CopyToOutputDirectory>
      <SubType>Designer</SubType>
    </Content>
    <Content Include="Microsoft.Common.targets">
      <CopyToOutputDirectory>PreserveNewest</CopyToOutputDirectory>
    </Content>
    <Content Include="Microsoft.CSharp.CurrentVersion.targets">
      <CopyToOutputDirectory>PreserveNewest</CopyToOutputDirectory>
    </Content>
    <Content Include="Microsoft.CSharp.CrossTargeting.targets">
      <CopyToOutputDirectory>PreserveNewest</CopyToOutputDirectory>
    </Content>
    <Content Include="Microsoft.CSharp.targets">
      <CopyToOutputDirectory>PreserveNewest</CopyToOutputDirectory>
    </Content>
    <Content Include="Microsoft.NETFramework.CurrentVersion.targets">
      <CopyToOutputDirectory>PreserveNewest</CopyToOutputDirectory>
    </Content>
    <Content Include="Microsoft.NETFramework.targets">
      <CopyToOutputDirectory>PreserveNewest</CopyToOutputDirectory>
    </Content>
    <Content Include="Microsoft.VisualBasic.CurrentVersion.targets">
      <CopyToOutputDirectory>PreserveNewest</CopyToOutputDirectory>
    </Content>
    <Content Include="Microsoft.VisualBasic.CrossTargeting.targets">
      <CopyToOutputDirectory>PreserveNewest</CopyToOutputDirectory>
    </Content>
    <Content Include="Microsoft.VisualBasic.targets">
      <CopyToOutputDirectory>PreserveNewest</CopyToOutputDirectory>
    </Content>
    <Content Include="Microsoft.Common.overridetasks">
      <CopyToOutputDirectory>Always</CopyToOutputDirectory>
      <SubType>Designer</SubType>
    </Content>
    <Content Include="Microsoft.Common.props">
      <CopyToOutputDirectory>PreserveNewest</CopyToOutputDirectory>
    </Content>
    <Content Include="Microsoft.Common.tasks">
      <CopyToOutputDirectory>PreserveNewest</CopyToOutputDirectory>
    </Content>
    <Content Include="Microsoft.NETFramework.CurrentVersion.props">
      <CopyToOutputDirectory>PreserveNewest</CopyToOutputDirectory>
    </Content>
    <Content Include="Microsoft.NETFramework.props">
      <CopyToOutputDirectory>PreserveNewest</CopyToOutputDirectory>
    </Content>
    <Content Include="Microsoft.VisualStudioVersion.v11.Common.props">
      <CopyToOutputDirectory>PreserveNewest</CopyToOutputDirectory>
    </Content>
    <Content Include="Microsoft.VisualStudioVersion.v12.Common.props">
      <CopyToOutputDirectory>PreserveNewest</CopyToOutputDirectory>
    </Content>
    <Content Include="Microsoft.VisualStudioVersion.v14.Common.props">
      <CopyToOutputDirectory>PreserveNewest</CopyToOutputDirectory>
    </Content>
    <Content Include="Microsoft.VisualStudioVersion.v15.Common.props">
      <CopyToOutputDirectory>PreserveNewest</CopyToOutputDirectory>
    </Content>
    <!-- Resource Files -->
    <EmbeddedResource Include="Resources\Strings.resx">
      <LogicalName>$(AssemblyName).Strings.resources</LogicalName>
      <SubType>Designer</SubType>
    </EmbeddedResource>
    <EmbeddedResource Include="..\Shared\Resources\Strings.shared.resx">
      <Link>Resources\Strings.shared.resx</Link>
      <SubType>Designer</SubType>
      <LogicalName>$(AssemblyName).Strings.shared.resources</LogicalName>
    </EmbeddedResource>
    <EmbeddedResource Include="ManifestUtil\Resources\Strings.ManifestUtilities.resx">
      <LogicalName>$(AssemblyName).Strings.ManifestUtilities.resources</LogicalName>
      <SubType>Designer</SubType>
    </EmbeddedResource>
    <!-- Other Source Files -->
    <EmbeddedResource Include="ManifestUtil\manifest.xml">
      <LogicalName>Microsoft.Build.Tasks.Deployment.ManifestUtilities.manifest.xml</LogicalName>
    </EmbeddedResource>
    <EmbeddedResource Include="ManifestUtil\merge.xsl">
      <LogicalName>Microsoft.Build.Tasks.Deployment.ManifestUtilities.merge.xsl</LogicalName>
    </EmbeddedResource>
    <EmbeddedResource Include="ManifestUtil\read2.xsl">
      <LogicalName>Microsoft.Build.Tasks.Deployment.ManifestUtilities.read2.xsl</LogicalName>
    </EmbeddedResource>
    <EmbeddedResource Include="ManifestUtil\trustinfo2.xsl">
      <LogicalName>Microsoft.Build.Tasks.Deployment.ManifestUtilities.trustinfo2.xsl</LogicalName>
    </EmbeddedResource>
    <EmbeddedResource Include="ManifestUtil\write2.xsl">
      <LogicalName>Microsoft.Build.Tasks.Deployment.ManifestUtilities.write2.xsl</LogicalName>
      <SubType>Designer</SubType>
    </EmbeddedResource>
    <EmbeddedResource Include="ManifestUtil\write3.xsl">
      <LogicalName>Microsoft.Build.Tasks.Deployment.ManifestUtilities.write3.xsl</LogicalName>
      <SubType>Designer</SubType>
    </EmbeddedResource>
    <EmbeddedResource Include="BootstrapperUtil\xmltoconfig.xsl">
      <LogicalName>Microsoft.Build.Tasks.Deployment.Bootstrapper.xmltoconfig.xsl</LogicalName>
    </EmbeddedResource>
    <TextStringResource Include="system.design\System.Design.txt">
      <ResFile>System.Design</ResFile>
      <Sealed>true</Sealed>
      <Visibility>internal</Visibility>
      <GenerateResource>true</GenerateResource>
      <FullClassName>Microsoft.Build.Tasks.SR</FullClassName>
      <LogicalName>System.Design.resources</LogicalName>
      <ExcludeFromStyleCop>true</ExcludeFromStyleCop>
    </TextStringResource>
    <!-- Files to copy -->
    <DataFile Include="Microsoft.Common.targets">
      <SubType>Designer</SubType>
    </DataFile>
    <DataFile Include="Microsoft.Common.CurrentVersion.targets">
      <SubType>Designer</SubType>
    </DataFile>
    <DataFile Include="Microsoft.Common.CrossTargeting.targets">
      <SubType>Designer</SubType>
    </DataFile>
    <DataFile Include="Microsoft.NETFramework.targets" />
    <DataFile Include="Microsoft.NETFramework.CurrentVersion.targets" />
    <DataFile Include="Microsoft.NETFramework.props">
      <SubType>Designer</SubType>
    </DataFile>
    <DataFile Include="Microsoft.NETFramework.CurrentVersion.props">
      <SubType>Designer</SubType>
    </DataFile>
    <DataFile Include="Microsoft.CSharp.targets" />
    <DataFile Include="Microsoft.CSharp.CurrentVersion.targets" />
    <DataFile Include="Microsoft.CSharp.CrossTargeting.targets" />
    <DataFile Include="Microsoft.VisualBasic.targets" />
    <DataFile Include="Microsoft.VisualBasic.CurrentVersion.targets" />
    <DataFile Include="Microsoft.VisualBasic.CrossTargeting.targets" />
    <CopyFile Include="@(DataFile)">
      <DestFolder>$(SuiteBinPath)</DestFolder>
    </CopyFile>
    <CopyFile Include="Microsoft.VisualStudioVersion.v$(VsMajorVersion).Common.props">
      <DestFolder>$(AssetCompatPropsDir)</DestFolder>
    </CopyFile>
    <DataFile Include="Microsoft.Data.Entity.targets" />
    <DataFile Include="Microsoft.ServiceModel.targets" />
    <DataFile Include="Microsoft.WinFx.targets" />
    <DataFile Include="Microsoft.WorkflowBuildExtensions.targets" />
    <DataFile Include="Microsoft.Xaml.targets" />
    <DataFile Include="Workflow.targets" />
    <DataFile Include="Workflow.VisualBasic.targets" />
    <!-- CPS Xaml Rules-->
    <CopyFile Include="XamlRules\Content.xaml">
      <DestFolder>$(XamlRulesOutputDir)</DestFolder>
    </CopyFile>
    <CopyFile Include="XamlRules\CSharp.BrowseObject.xaml">
      <DestFolder>$(XamlRulesOutputDir)</DestFolder>
    </CopyFile>
    <CopyFile Include="XamlRules\CSharp.ProjectItemsSchema.xaml">
      <DestFolder>$(XamlRulesOutputDir)</DestFolder>
    </CopyFile>
    <CopyFile Include="XamlRules\CSharp.xaml">
      <DestFolder>$(XamlRulesOutputDir)</DestFolder>
    </CopyFile>
    <CopyFile Include="XamlRules\Debugger_General.xaml">
      <DestFolder>$(XamlRulesOutputDir)</DestFolder>
    </CopyFile>
    <CopyFile Include="XamlRules\Folder.xaml">
      <DestFolder>$(XamlRulesOutputDir)</DestFolder>
    </CopyFile>
    <CopyFile Include="XamlRules\SpecialFolder.xaml">
      <DestFolder>$(XamlRulesOutputDir)</DestFolder>
    </CopyFile>
    <CopyFile Include="XamlRules\General.BrowseObject.xaml">
      <DestFolder>$(XamlRulesOutputDir)</DestFolder>
    </CopyFile>
    <CopyFile Include="XamlRules\General.xaml">
      <DestFolder>$(XamlRulesOutputDir)</DestFolder>
    </CopyFile>
    <CopyFile Include="XamlRules\General_File.xaml">
      <DestFolder>$(XamlRulesOutputDir)</DestFolder>
    </CopyFile>
    <CopyFile Include="XamlRules\None.xaml">
      <DestFolder>$(XamlRulesOutputDir)</DestFolder>
    </CopyFile>
    <CopyFile Include="XamlRules\ProjectItemsSchema.xaml">
      <DestFolder>$(XamlRulesOutputDir)</DestFolder>
    </CopyFile>
    <CopyFile Include="XamlRules\Scc.xaml">
      <DestFolder>$(XamlRulesOutputDir)</DestFolder>
    </CopyFile>
    <CopyFile Include="XamlRules\SubProject.xaml">
      <DestFolder>$(XamlRulesOutputDir)</DestFolder>
    </CopyFile>
    <CopyFile Include="XamlRules\AssemblyReference.xaml">
      <DestFolder>$(XamlRulesOutputDir)</DestFolder>
    </CopyFile>
    <CopyFile Include="XamlRules\ResolvedAssemblyReference.xaml">
      <DestFolder>$(XamlRulesOutputDir)</DestFolder>
    </CopyFile>
    <CopyFile Include="XamlRules\comreference.xaml">
      <DestFolder>$(XamlRulesOutputDir)</DestFolder>
    </CopyFile>
    <CopyFile Include="XamlRules\ResolvedCOMReference.xaml">
      <DestFolder>$(XamlRulesOutputDir)</DestFolder>
    </CopyFile>
    <CopyFile Include="XamlRules\projectreference.xaml">
      <DestFolder>$(XamlRulesOutputDir)</DestFolder>
    </CopyFile>
    <CopyFile Include="XamlRules\ResolvedProjectReference.xaml">
      <DestFolder>$(XamlRulesOutputDir)</DestFolder>
    </CopyFile>
    <CopyFile Include="XamlRules\EmbeddedResource.xaml">
      <DestFolder>$(XamlRulesOutputDir)</DestFolder>
    </CopyFile>
    <CopyFile Include="XamlRules\VisualBasic.BrowseObject.xaml">
      <DestFolder>$(XamlRulesOutputDir)</DestFolder>
    </CopyFile>
    <CopyFile Include="XamlRules\VisualBasic.ProjectItemsSchema.xaml">
      <DestFolder>$(XamlRulesOutputDir)</DestFolder>
    </CopyFile>
    <CopyFile Include="XamlRules\VisualBasic.xaml">
      <DestFolder>$(XamlRulesOutputDir)</DestFolder>
    </CopyFile>
  </ItemGroup>
  <!-- ==========================================================================================-->
  <!-- Assemblies Files we depend on -->
  <!-- For perf, do not add more references (that will be loaded in common scenarios) without good reason -->
  <!-- ==========================================================================================-->
  <ItemGroup Condition="'$(NetCoreBuild)' != 'true'">
    <Reference Include="Microsoft.Build.Tasks.CodeAnalysis">
      <HintPath>$(CompilerToolsDir)\Microsoft.Build.Tasks.CodeAnalysis.dll</HintPath>
    </Reference>
    <Reference Include="System" />
    <Reference Include="System.Core" />
    <Reference Include="System.Reflection" />
    <Reference Include="System.Runtime.Serialization" />
    <!-- Needed by GenerateResource's ResXResourceReader: UNDONE: When CLR has moved this type to improve layering, remove this reference -->
    <Reference Include="System.Windows.Forms" />
    <Reference Include="System.Security" />
    <Reference Include="System.Xml" />
    <Reference Include="System.Xml.Linq" />
    <!-- Needed by Xaml Task Factory -->
    <Reference Include="System.Xaml" />
  </ItemGroup>
  <!-- ==========================================================================================-->
  <ItemGroup>
    <ProjectReference Include="..\Utilities\Microsoft.Build.Utilities.csproj">
      <Project>{828566EE-6F6A-4EF4-98B0-513F7DF9C628}</Project>
      <Name>Microsoft.Build.Utilities</Name>
    </ProjectReference>
    <ProjectReference Include="..\Framework\Microsoft.Build.Framework.csproj">
      <Project>{571F09DB-A81A-4444-945C-6F7B530054CD}</Project>
      <Name>Microsoft.Build.Framework</Name>
    </ProjectReference>
  </ItemGroup>
  <ItemGroup>
    <None Include="project.json" />
  </ItemGroup>
  <Import Project="..\dir.targets" />
</Project><|MERGE_RESOLUTION|>--- conflicted
+++ resolved
@@ -530,16 +530,7 @@
     <Compile Include="AspNetCompiler.cs">
       <ExcludeFromStyleCop>true</ExcludeFromStyleCop>
     </Compile>
-<<<<<<< HEAD
     <Compile Include="AssemblyDependency\GacResolver.cs">
-=======
-    <Compile Include="Interop.cs">
-      <ExcludeFromStyleCop>true</ExcludeFromStyleCop>
-    </Compile>
-    <Compile Include="InstalledSDKResolver.cs" />
-    <Compile Include="RCWForCurrentContext.cs" />
-    <Compile Include="InvalidParameterValueException.cs">
->>>>>>> 9295e165
       <ExcludeFromStyleCop>true</ExcludeFromStyleCop>
     </Compile>
     <Compile Include="AssemblyDependency\GlobalAssemblyCache.cs">
@@ -615,6 +606,9 @@
     <Compile Include="GetInstalledSDKLocations.cs" />
     <Compile Include="GetSDKReferenceFiles.cs" />
     <Compile Include="IComReferenceResolver.cs">
+      <ExcludeFromStyleCop>true</ExcludeFromStyleCop>
+    </Compile>
+    <Compile Include="Interop.cs">
       <ExcludeFromStyleCop>true</ExcludeFromStyleCop>
     </Compile>
     <Compile Include="RCWForCurrentContext.cs" />
