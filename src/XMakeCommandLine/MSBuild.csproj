--- conflicted
+++ resolved
@@ -239,15 +239,11 @@
     <None Include="MSBuild.exe.manifest" />
     <None Include="project.json" />
   </ItemGroup>
-<<<<<<< HEAD
-  <Import Project="..\dir.targets" />
-=======
   <ItemGroup>
     <FilesToSign Include="$(OutDir)\$(AssemblyName)$(TargetExt)">
       <Authenticode>Microsoft</Authenticode>
       <StrongName>StrongName</StrongName>
     </FilesToSign>
   </ItemGroup>
-  <Import Project="$([MSBuild]::GetDirectoryNameOfFileAbove($(MSBuildThisFileDirectory), dir.targets))\dir.targets" />
->>>>>>> 82f27879
+  <Import Project="..\dir.targets" />
 </Project>