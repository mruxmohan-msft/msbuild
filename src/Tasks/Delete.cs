--- conflicted
+++ resolved
@@ -125,17 +125,11 @@
                             {
                                 Log.LogWarningFromResources("Delete.DeletingFile", file.ItemSpec);
                             }
-<<<<<<< HEAD
-
-                            // Do not log a fake command line as well, as it's superfluous, and also potentially expensive
-                            Log.LogMessageFromResources(MessageImportance.Normal, "Delete.DeletingFile", file.ItemSpec);
-=======
                             else
                             {
                                 // Do not log a fake command line as well, as it's superfluous, and also potentially expensive
                                 Log.LogMessageFromResources(MessageImportance.Normal, "Delete.DeletingFile", file.ItemSpec);
                             }
->>>>>>> 755e0e98
 
                             File.Delete(file.ItemSpec);
                         }
